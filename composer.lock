{
    "_readme": [
        "This file locks the dependencies of your project to a known state",
        "Read more about it at https://getcomposer.org/doc/01-basic-usage.md#composer-lock-the-lock-file",
        "This file is @generated automatically"
    ],
<<<<<<< HEAD
    "content-hash": "8cb0e8c16f787cc6e0a048a942e0eaad",
=======
    "content-hash": "0a7d75461e36d2bce31e89531c8914ed",
>>>>>>> 93103e01
    "packages": [
        {
            "name": "container-interop/container-interop",
            "version": "1.2.0",
            "source": {
                "type": "git",
                "url": "https://github.com/container-interop/container-interop.git",
                "reference": "79cbf1341c22ec75643d841642dd5d6acd83bdb8"
            },
            "dist": {
                "type": "zip",
                "url": "https://api.github.com/repos/container-interop/container-interop/zipball/79cbf1341c22ec75643d841642dd5d6acd83bdb8",
                "reference": "79cbf1341c22ec75643d841642dd5d6acd83bdb8",
                "shasum": ""
            },
            "require": {
                "psr/container": "^1.0"
            },
            "type": "library",
            "autoload": {
                "psr-4": {
                    "Interop\\Container\\": "src/Interop/Container/"
                }
            },
            "notification-url": "https://packagist.org/downloads/",
            "license": [
                "MIT"
            ],
            "description": "Promoting the interoperability of container objects (DIC, SL, etc.)",
            "homepage": "https://github.com/container-interop/container-interop",
            "time": "2017-02-14T19:40:03+00:00"
        },
        {
            "name": "fig/http-message-util",
            "version": "1.1.2",
            "source": {
                "type": "git",
                "url": "https://github.com/php-fig/http-message-util.git",
                "reference": "20b2c280cb6914b7b83089720df44e490f4b42f0"
            },
            "dist": {
                "type": "zip",
                "url": "https://api.github.com/repos/php-fig/http-message-util/zipball/20b2c280cb6914b7b83089720df44e490f4b42f0",
                "reference": "20b2c280cb6914b7b83089720df44e490f4b42f0",
                "shasum": ""
            },
            "require": {
                "php": "^5.3 || ^7.0",
                "psr/http-message": "^1.0"
            },
            "type": "library",
            "extra": {
                "branch-alias": {
                    "dev-master": "1.1.x-dev"
                }
            },
            "autoload": {
                "psr-4": {
                    "Fig\\Http\\Message\\": "src/"
                }
            },
            "notification-url": "https://packagist.org/downloads/",
            "license": [
                "MIT"
            ],
            "authors": [
                {
                    "name": "PHP-FIG",
                    "homepage": "http://www.php-fig.org/"
                }
            ],
            "description": "Utility classes and constants for use with PSR-7 (psr/http-message)",
            "keywords": [
                "http",
                "http-message",
                "psr",
                "psr-7",
                "request",
                "response"
            ],
            "time": "2017-02-09T16:10:21+00:00"
        },
        {
            "name": "http-interop/http-middleware",
            "version": "0.4.1",
            "source": {
                "type": "git",
                "url": "https://github.com/http-interop/http-middleware.git",
                "reference": "9a801fe60e70d5d608b61d56b2dcde29516c81b9"
            },
            "dist": {
                "type": "zip",
                "url": "https://api.github.com/repos/http-interop/http-middleware/zipball/9a801fe60e70d5d608b61d56b2dcde29516c81b9",
                "reference": "9a801fe60e70d5d608b61d56b2dcde29516c81b9",
                "shasum": ""
            },
            "require": {
                "php": ">=5.3.0",
                "psr/http-message": "^1.0"
            },
            "type": "library",
            "extra": {
                "branch-alias": {
                    "dev-master": "1.0.x-dev"
                }
            },
            "autoload": {
                "psr-4": {
                    "Interop\\Http\\ServerMiddleware\\": "src/"
                }
            },
            "notification-url": "https://packagist.org/downloads/",
            "license": [
                "MIT"
            ],
            "authors": [
                {
                    "name": "PHP-FIG",
                    "homepage": "http://www.php-fig.org/"
                }
            ],
            "description": "Common interface for HTTP server-side middleware",
            "keywords": [
                "factory",
                "http",
                "middleware",
                "psr",
                "psr-17",
                "psr-7",
                "request",
                "response"
            ],
            "time": "2017-01-14T15:23:42+00:00"
        },
        {
            "name": "psr/container",
            "version": "1.0.0",
            "source": {
                "type": "git",
                "url": "https://github.com/php-fig/container.git",
                "reference": "b7ce3b176482dbbc1245ebf52b181af44c2cf55f"
            },
            "dist": {
                "type": "zip",
                "url": "https://api.github.com/repos/php-fig/container/zipball/b7ce3b176482dbbc1245ebf52b181af44c2cf55f",
                "reference": "b7ce3b176482dbbc1245ebf52b181af44c2cf55f",
                "shasum": ""
            },
            "require": {
                "php": ">=5.3.0"
            },
            "type": "library",
            "extra": {
                "branch-alias": {
                    "dev-master": "1.0.x-dev"
                }
            },
            "autoload": {
                "psr-4": {
                    "Psr\\Container\\": "src/"
                }
            },
            "notification-url": "https://packagist.org/downloads/",
            "license": [
                "MIT"
            ],
            "authors": [
                {
                    "name": "PHP-FIG",
                    "homepage": "http://www.php-fig.org/"
                }
            ],
            "description": "Common Container Interface (PHP FIG PSR-11)",
            "homepage": "https://github.com/php-fig/container",
            "keywords": [
                "PSR-11",
                "container",
                "container-interface",
                "container-interop",
                "psr"
            ],
            "time": "2017-02-14T16:28:37+00:00"
        },
        {
            "name": "psr/http-message",
            "version": "1.0.1",
            "source": {
                "type": "git",
                "url": "https://github.com/php-fig/http-message.git",
                "reference": "f6561bf28d520154e4b0ec72be95418abe6d9363"
            },
            "dist": {
                "type": "zip",
                "url": "https://api.github.com/repos/php-fig/http-message/zipball/f6561bf28d520154e4b0ec72be95418abe6d9363",
                "reference": "f6561bf28d520154e4b0ec72be95418abe6d9363",
                "shasum": ""
            },
            "require": {
                "php": ">=5.3.0"
            },
            "type": "library",
            "extra": {
                "branch-alias": {
                    "dev-master": "1.0.x-dev"
                }
            },
            "autoload": {
                "psr-4": {
                    "Psr\\Http\\Message\\": "src/"
                }
            },
            "notification-url": "https://packagist.org/downloads/",
            "license": [
                "MIT"
            ],
            "authors": [
                {
                    "name": "PHP-FIG",
                    "homepage": "http://www.php-fig.org/"
                }
            ],
            "description": "Common interface for HTTP messages",
            "homepage": "https://github.com/php-fig/http-message",
            "keywords": [
                "http",
                "http-message",
                "psr",
                "psr-7",
                "request",
                "response"
            ],
            "time": "2016-08-06T14:39:51+00:00"
        },
        {
            "name": "twig/twig",
            "version": "v1.32.0",
            "source": {
                "type": "git",
                "url": "https://github.com/twigphp/Twig.git",
                "reference": "9935b662e24d6e634da88901ab534cc12e8c728f"
            },
            "dist": {
                "type": "zip",
                "url": "https://api.github.com/repos/twigphp/Twig/zipball/9935b662e24d6e634da88901ab534cc12e8c728f",
                "reference": "9935b662e24d6e634da88901ab534cc12e8c728f",
                "shasum": ""
            },
            "require": {
                "php": ">=5.2.7"
            },
            "require-dev": {
                "psr/container": "^1.0",
                "symfony/debug": "~2.7",
                "symfony/phpunit-bridge": "~3.2"
            },
            "type": "library",
            "extra": {
                "branch-alias": {
                    "dev-master": "1.32-dev"
                }
            },
            "autoload": {
                "psr-0": {
                    "Twig_": "lib/"
                }
            },
            "notification-url": "https://packagist.org/downloads/",
            "license": [
                "BSD-3-Clause"
            ],
            "authors": [
                {
                    "name": "Fabien Potencier",
                    "email": "fabien@symfony.com",
                    "homepage": "http://fabien.potencier.org",
                    "role": "Lead Developer"
                },
                {
                    "name": "Armin Ronacher",
                    "email": "armin.ronacher@active-4.com",
                    "role": "Project Founder"
                },
                {
                    "name": "Twig Team",
                    "homepage": "http://twig.sensiolabs.org/contributors",
                    "role": "Contributors"
                }
            ],
            "description": "Twig, the flexible, fast, and secure template language for PHP",
            "homepage": "http://twig.sensiolabs.org",
            "keywords": [
                "templating"
            ],
            "time": "2017-02-27T00:07:03+00:00"
        },
        {
            "name": "zendframework/zend-expressive-helpers",
            "version": "3.0.1",
            "source": {
                "type": "git",
                "url": "https://github.com/zendframework/zend-expressive-helpers.git",
                "reference": "51f4248aa837b9e253579db341c1d454e3e34144"
            },
            "dist": {
                "type": "zip",
                "url": "https://api.github.com/repos/zendframework/zend-expressive-helpers/zipball/51f4248aa837b9e253579db341c1d454e3e34144",
                "reference": "51f4248aa837b9e253579db341c1d454e3e34144",
                "shasum": ""
            },
            "require": {
                "container-interop/container-interop": "^1.1",
                "php": "^5.6 || ^7.0",
                "psr/http-message": "^1.0",
                "zendframework/zend-expressive-router": "^2.0.0"
            },
            "require-dev": {
                "malukenho/docheader": "^0.1.5",
                "mockery/mockery": "^0.9.5",
                "phpunit/phpunit": "^4.7",
                "zendframework/zend-coding-standard": "~1.0.0",
                "zendframework/zend-diactoros": "^1.2"
            },
            "suggest": {
                "aura/di": "3.0.*@beta to make use of Aura.Di dependency injection container",
                "mouf/pimple-interop": "^1.0 to use Pimple for dependency injection",
                "zendframework/zend-servicemanager": "^2.5 to use zend-servicemanager for dependency injection"
            },
            "type": "library",
            "extra": {
                "branch-alias": {
                    "dev-master": "3.0-dev",
                    "dev-develop": "3.1-dev"
                }
            },
            "autoload": {
                "psr-4": {
                    "Zend\\Expressive\\Helper\\": "src/"
                }
            },
            "notification-url": "https://packagist.org/downloads/",
            "license": [
                "BSD-3-Clause"
            ],
            "description": "Helper/Utility classes for Expressive",
            "keywords": [
                "expressive",
                "http",
                "middleware",
                "psr",
                "psr-7"
            ],
            "time": "2017-01-12T17:59:13+00:00"
        },
        {
            "name": "zendframework/zend-expressive-router",
            "version": "2.1.0",
            "source": {
                "type": "git",
                "url": "https://github.com/zendframework/zend-expressive-router.git",
                "reference": "88d711aee740ac8fbd684472469e16b85435cc79"
            },
            "dist": {
                "type": "zip",
                "url": "https://api.github.com/repos/zendframework/zend-expressive-router/zipball/88d711aee740ac8fbd684472469e16b85435cc79",
                "reference": "88d711aee740ac8fbd684472469e16b85435cc79",
                "shasum": ""
            },
            "require": {
                "fig/http-message-util": "^1.1",
                "http-interop/http-middleware": "^0.4.1",
                "php": "^5.6 || ^7.0",
                "psr/http-message": "^1.0"
            },
            "require-dev": {
                "malukenho/docheader": "^0.1.5",
                "phpunit/phpunit": "^4.7 || ^5.6",
                "zendframework/zend-coding-standard": "~1.0.0"
            },
            "suggest": {
                "zendframework/zend-expressive-aurarouter": "^1.0 to use the Aura.Router routing adapter",
                "zendframework/zend-expressive-fastroute": "^1.2 to use the FastRoute routing adapter",
                "zendframework/zend-expressive-zendrouter": "^1.2 to use the zend-router routing adapter"
            },
            "type": "library",
            "extra": {
                "branch-alias": {
                    "dev-master": "2.1-dev",
                    "dev-develop": "2.2-dev"
                }
            },
            "autoload": {
                "psr-4": {
                    "Zend\\Expressive\\Router\\": "src/"
                }
            },
            "notification-url": "https://packagist.org/downloads/",
            "license": [
                "BSD-3-Clause"
            ],
            "description": "Router subcomponent for Expressive",
            "keywords": [
                "expressive",
                "http",
                "middleware",
                "psr",
                "psr-7"
            ],
            "time": "2017-01-24T22:28:12+00:00"
        },
        {
            "name": "zendframework/zend-expressive-template",
            "version": "1.0.4",
            "source": {
                "type": "git",
                "url": "https://github.com/zendframework/zend-expressive-template.git",
                "reference": "23922f96b32ab6e64fc551ec06b81fd047828765"
            },
            "dist": {
                "type": "zip",
                "url": "https://api.github.com/repos/zendframework/zend-expressive-template/zipball/23922f96b32ab6e64fc551ec06b81fd047828765",
                "reference": "23922f96b32ab6e64fc551ec06b81fd047828765",
                "shasum": ""
            },
            "require": {
                "php": ">=5.5"
            },
            "require-dev": {
                "phpunit/phpunit": "^4.7",
                "zendframework/zend-coding-standard": "~1.0.0"
            },
            "suggest": {
                "zendframework/zend-expressive-platesrenderer": "^0.1 to use the Plates template renderer",
                "zendframework/zend-expressive-twigrenderer": "^0.1 to use the Twig template renderer",
                "zendframework/zend-expressive-zendviewrenderer": "^0.1 to use the zend-view PhpRenderer template renderer"
            },
            "type": "library",
            "extra": {
                "branch-alias": {
                    "dev-master": "1.0-dev",
                    "dev-develop": "1.1-dev"
                }
            },
            "autoload": {
                "psr-4": {
                    "Zend\\Expressive\\Template\\": "src/"
                }
            },
            "notification-url": "https://packagist.org/downloads/",
            "license": [
                "BSD-3-Clause"
            ],
            "description": "Template subcomponent for Expressive",
            "keywords": [
                "expressive",
                "template"
            ],
            "time": "2017-01-11T18:42:34+00:00"
        }
    ],
    "packages-dev": [
        {
            "name": "doctrine/instantiator",
            "version": "1.0.5",
            "source": {
                "type": "git",
                "url": "https://github.com/doctrine/instantiator.git",
                "reference": "8e884e78f9f0eb1329e445619e04456e64d8051d"
            },
            "dist": {
                "type": "zip",
                "url": "https://api.github.com/repos/doctrine/instantiator/zipball/8e884e78f9f0eb1329e445619e04456e64d8051d",
                "reference": "8e884e78f9f0eb1329e445619e04456e64d8051d",
                "shasum": ""
            },
            "require": {
                "php": ">=5.3,<8.0-DEV"
            },
            "require-dev": {
                "athletic/athletic": "~0.1.8",
                "ext-pdo": "*",
                "ext-phar": "*",
                "phpunit/phpunit": "~4.0",
                "squizlabs/php_codesniffer": "~2.0"
            },
            "type": "library",
            "extra": {
                "branch-alias": {
                    "dev-master": "1.0.x-dev"
                }
            },
            "autoload": {
                "psr-4": {
                    "Doctrine\\Instantiator\\": "src/Doctrine/Instantiator/"
                }
            },
            "notification-url": "https://packagist.org/downloads/",
            "license": [
                "MIT"
            ],
            "authors": [
                {
                    "name": "Marco Pivetta",
                    "email": "ocramius@gmail.com",
                    "homepage": "http://ocramius.github.com/"
                }
            ],
            "description": "A small, lightweight utility to instantiate objects in PHP without invoking their constructors",
            "homepage": "https://github.com/doctrine/instantiator",
            "keywords": [
                "constructor",
                "instantiate"
            ],
            "time": "2015-06-14T21:17:01+00:00"
        },
        {
            "name": "malukenho/docheader",
            "version": "0.1.5",
            "source": {
                "type": "git",
                "url": "https://github.com/malukenho/docheader.git",
                "reference": "f35ada934d1de3f5ba09970a6541009a41347658"
            },
            "dist": {
                "type": "zip",
                "url": "https://api.github.com/repos/malukenho/docheader/zipball/f35ada934d1de3f5ba09970a6541009a41347658",
                "reference": "f35ada934d1de3f5ba09970a6541009a41347658",
                "shasum": ""
            },
            "require": {
                "php": "~5.5|^7.0",
                "symfony/console": "~2.0|^3.0",
                "symfony/finder": "~2.0|^3.0"
            },
            "require-dev": {
                "phpunit/phpunit": "^4.7"
            },
            "bin": [
                "bin/docheader"
            ],
            "type": "library",
            "autoload": {
                "psr-4": {
                    "DocHeader\\": "src/"
                }
            },
            "notification-url": "https://packagist.org/downloads/",
            "license": [
                "MIT"
            ],
            "authors": [
                {
                    "name": "Jefersson Nathan",
                    "email": "malukenho@phpse.net"
                }
            ],
            "description": "A small library to check header docs",
            "homepage": "https://github.com/malukenho/docheader",
            "keywords": [
                "Code style",
                "code standard",
                "license"
            ],
            "time": "2016-11-17T16:46:05+00:00"
        },
        {
            "name": "myclabs/deep-copy",
            "version": "1.6.0",
            "source": {
                "type": "git",
                "url": "https://github.com/myclabs/DeepCopy.git",
                "reference": "5a5a9fc8025a08d8919be87d6884d5a92520cefe"
            },
            "dist": {
                "type": "zip",
                "url": "https://api.github.com/repos/myclabs/DeepCopy/zipball/5a5a9fc8025a08d8919be87d6884d5a92520cefe",
                "reference": "5a5a9fc8025a08d8919be87d6884d5a92520cefe",
                "shasum": ""
            },
            "require": {
                "php": ">=5.4.0"
            },
            "require-dev": {
                "doctrine/collections": "1.*",
                "phpunit/phpunit": "~4.1"
            },
            "type": "library",
            "autoload": {
                "psr-4": {
                    "DeepCopy\\": "src/DeepCopy/"
                }
            },
            "notification-url": "https://packagist.org/downloads/",
            "license": [
                "MIT"
            ],
            "description": "Create deep copies (clones) of your objects",
            "homepage": "https://github.com/myclabs/DeepCopy",
            "keywords": [
                "clone",
                "copy",
                "duplicate",
                "object",
                "object graph"
            ],
            "time": "2017-01-26T22:05:40+00:00"
        },
        {
            "name": "phpdocumentor/reflection-common",
            "version": "1.0",
            "source": {
                "type": "git",
                "url": "https://github.com/phpDocumentor/ReflectionCommon.git",
                "reference": "144c307535e82c8fdcaacbcfc1d6d8eeb896687c"
            },
            "dist": {
                "type": "zip",
                "url": "https://api.github.com/repos/phpDocumentor/ReflectionCommon/zipball/144c307535e82c8fdcaacbcfc1d6d8eeb896687c",
                "reference": "144c307535e82c8fdcaacbcfc1d6d8eeb896687c",
                "shasum": ""
            },
            "require": {
                "php": ">=5.5"
            },
            "require-dev": {
                "phpunit/phpunit": "^4.6"
            },
            "type": "library",
            "extra": {
                "branch-alias": {
                    "dev-master": "1.0.x-dev"
                }
            },
            "autoload": {
                "psr-4": {
                    "phpDocumentor\\Reflection\\": [
                        "src"
                    ]
                }
            },
            "notification-url": "https://packagist.org/downloads/",
            "license": [
                "MIT"
            ],
            "authors": [
                {
                    "name": "Jaap van Otterdijk",
                    "email": "opensource@ijaap.nl"
                }
            ],
            "description": "Common reflection classes used by phpdocumentor to reflect the code structure",
            "homepage": "http://www.phpdoc.org",
            "keywords": [
                "FQSEN",
                "phpDocumentor",
                "phpdoc",
                "reflection",
                "static analysis"
            ],
            "time": "2015-12-27T11:43:31+00:00"
        },
        {
            "name": "phpdocumentor/reflection-docblock",
            "version": "3.1.1",
            "source": {
                "type": "git",
                "url": "https://github.com/phpDocumentor/ReflectionDocBlock.git",
                "reference": "8331b5efe816ae05461b7ca1e721c01b46bafb3e"
            },
            "dist": {
                "type": "zip",
                "url": "https://api.github.com/repos/phpDocumentor/ReflectionDocBlock/zipball/8331b5efe816ae05461b7ca1e721c01b46bafb3e",
                "reference": "8331b5efe816ae05461b7ca1e721c01b46bafb3e",
                "shasum": ""
            },
            "require": {
                "php": ">=5.5",
                "phpdocumentor/reflection-common": "^1.0@dev",
                "phpdocumentor/type-resolver": "^0.2.0",
                "webmozart/assert": "^1.0"
            },
            "require-dev": {
                "mockery/mockery": "^0.9.4",
                "phpunit/phpunit": "^4.4"
            },
            "type": "library",
            "autoload": {
                "psr-4": {
                    "phpDocumentor\\Reflection\\": [
                        "src/"
                    ]
                }
            },
            "notification-url": "https://packagist.org/downloads/",
            "license": [
                "MIT"
            ],
            "authors": [
                {
                    "name": "Mike van Riel",
                    "email": "me@mikevanriel.com"
                }
            ],
            "description": "With this component, a library can provide support for annotations via DocBlocks or otherwise retrieve information that is embedded in a DocBlock.",
            "time": "2016-09-30T07:12:33+00:00"
        },
        {
            "name": "phpdocumentor/type-resolver",
            "version": "0.2.1",
            "source": {
                "type": "git",
                "url": "https://github.com/phpDocumentor/TypeResolver.git",
                "reference": "e224fb2ea2fba6d3ad6fdaef91cd09a172155ccb"
            },
            "dist": {
                "type": "zip",
                "url": "https://api.github.com/repos/phpDocumentor/TypeResolver/zipball/e224fb2ea2fba6d3ad6fdaef91cd09a172155ccb",
                "reference": "e224fb2ea2fba6d3ad6fdaef91cd09a172155ccb",
                "shasum": ""
            },
            "require": {
                "php": ">=5.5",
                "phpdocumentor/reflection-common": "^1.0"
            },
            "require-dev": {
                "mockery/mockery": "^0.9.4",
                "phpunit/phpunit": "^5.2||^4.8.24"
            },
            "type": "library",
            "extra": {
                "branch-alias": {
                    "dev-master": "1.0.x-dev"
                }
            },
            "autoload": {
                "psr-4": {
                    "phpDocumentor\\Reflection\\": [
                        "src/"
                    ]
                }
            },
            "notification-url": "https://packagist.org/downloads/",
            "license": [
                "MIT"
            ],
            "authors": [
                {
                    "name": "Mike van Riel",
                    "email": "me@mikevanriel.com"
                }
            ],
            "time": "2016-11-25T06:54:22+00:00"
        },
        {
            "name": "phpspec/prophecy",
            "version": "v1.6.2",
            "source": {
                "type": "git",
                "url": "https://github.com/phpspec/prophecy.git",
                "reference": "6c52c2722f8460122f96f86346600e1077ce22cb"
            },
            "dist": {
                "type": "zip",
                "url": "https://api.github.com/repos/phpspec/prophecy/zipball/6c52c2722f8460122f96f86346600e1077ce22cb",
                "reference": "6c52c2722f8460122f96f86346600e1077ce22cb",
                "shasum": ""
            },
            "require": {
                "doctrine/instantiator": "^1.0.2",
                "php": "^5.3|^7.0",
                "phpdocumentor/reflection-docblock": "^2.0|^3.0.2",
                "sebastian/comparator": "^1.1",
                "sebastian/recursion-context": "^1.0|^2.0"
            },
            "require-dev": {
                "phpspec/phpspec": "^2.0",
                "phpunit/phpunit": "^4.8 || ^5.6.5"
            },
            "type": "library",
            "extra": {
                "branch-alias": {
                    "dev-master": "1.6.x-dev"
                }
            },
            "autoload": {
                "psr-0": {
                    "Prophecy\\": "src/"
                }
            },
            "notification-url": "https://packagist.org/downloads/",
            "license": [
                "MIT"
            ],
            "authors": [
                {
                    "name": "Konstantin Kudryashov",
                    "email": "ever.zet@gmail.com",
                    "homepage": "http://everzet.com"
                },
                {
                    "name": "Marcello Duarte",
                    "email": "marcello.duarte@gmail.com"
                }
            ],
            "description": "Highly opinionated mocking framework for PHP 5.3+",
            "homepage": "https://github.com/phpspec/prophecy",
            "keywords": [
                "Double",
                "Dummy",
                "fake",
                "mock",
                "spy",
                "stub"
            ],
            "time": "2016-11-21T14:58:47+00:00"
        },
        {
            "name": "phpunit/php-code-coverage",
            "version": "4.0.7",
            "source": {
                "type": "git",
                "url": "https://github.com/sebastianbergmann/php-code-coverage.git",
                "reference": "09e2277d14ea467e5a984010f501343ef29ffc69"
            },
            "dist": {
                "type": "zip",
                "url": "https://api.github.com/repos/sebastianbergmann/php-code-coverage/zipball/09e2277d14ea467e5a984010f501343ef29ffc69",
                "reference": "09e2277d14ea467e5a984010f501343ef29ffc69",
                "shasum": ""
            },
            "require": {
                "ext-dom": "*",
                "ext-xmlwriter": "*",
                "php": "^5.6 || ^7.0",
                "phpunit/php-file-iterator": "^1.3",
                "phpunit/php-text-template": "^1.2",
                "phpunit/php-token-stream": "^1.4.2 || ^2.0",
                "sebastian/code-unit-reverse-lookup": "^1.0",
                "sebastian/environment": "^1.3.2 || ^2.0",
                "sebastian/version": "^1.0 || ^2.0"
            },
            "require-dev": {
                "ext-xdebug": "^2.1.4",
                "phpunit/phpunit": "^5.7"
            },
            "suggest": {
                "ext-xdebug": "^2.5.1"
            },
            "type": "library",
            "extra": {
                "branch-alias": {
                    "dev-master": "4.0.x-dev"
                }
            },
            "autoload": {
                "classmap": [
                    "src/"
                ]
            },
            "notification-url": "https://packagist.org/downloads/",
            "license": [
                "BSD-3-Clause"
            ],
            "authors": [
                {
                    "name": "Sebastian Bergmann",
                    "email": "sb@sebastian-bergmann.de",
                    "role": "lead"
                }
            ],
            "description": "Library that provides collection, processing, and rendering functionality for PHP code coverage information.",
            "homepage": "https://github.com/sebastianbergmann/php-code-coverage",
            "keywords": [
                "coverage",
                "testing",
                "xunit"
            ],
            "time": "2017-03-01T09:12:17+00:00"
        },
        {
            "name": "phpunit/php-file-iterator",
            "version": "1.4.2",
            "source": {
                "type": "git",
                "url": "https://github.com/sebastianbergmann/php-file-iterator.git",
                "reference": "3cc8f69b3028d0f96a9078e6295d86e9bf019be5"
            },
            "dist": {
                "type": "zip",
                "url": "https://api.github.com/repos/sebastianbergmann/php-file-iterator/zipball/3cc8f69b3028d0f96a9078e6295d86e9bf019be5",
                "reference": "3cc8f69b3028d0f96a9078e6295d86e9bf019be5",
                "shasum": ""
            },
            "require": {
                "php": ">=5.3.3"
            },
            "type": "library",
            "extra": {
                "branch-alias": {
                    "dev-master": "1.4.x-dev"
                }
            },
            "autoload": {
                "classmap": [
                    "src/"
                ]
            },
            "notification-url": "https://packagist.org/downloads/",
            "license": [
                "BSD-3-Clause"
            ],
            "authors": [
                {
                    "name": "Sebastian Bergmann",
                    "email": "sb@sebastian-bergmann.de",
                    "role": "lead"
                }
            ],
            "description": "FilterIterator implementation that filters files based on a list of suffixes.",
            "homepage": "https://github.com/sebastianbergmann/php-file-iterator/",
            "keywords": [
                "filesystem",
                "iterator"
            ],
            "time": "2016-10-03T07:40:28+00:00"
        },
        {
            "name": "phpunit/php-text-template",
            "version": "1.2.1",
            "source": {
                "type": "git",
                "url": "https://github.com/sebastianbergmann/php-text-template.git",
                "reference": "31f8b717e51d9a2afca6c9f046f5d69fc27c8686"
            },
            "dist": {
                "type": "zip",
                "url": "https://api.github.com/repos/sebastianbergmann/php-text-template/zipball/31f8b717e51d9a2afca6c9f046f5d69fc27c8686",
                "reference": "31f8b717e51d9a2afca6c9f046f5d69fc27c8686",
                "shasum": ""
            },
            "require": {
                "php": ">=5.3.3"
            },
            "type": "library",
            "autoload": {
                "classmap": [
                    "src/"
                ]
            },
            "notification-url": "https://packagist.org/downloads/",
            "license": [
                "BSD-3-Clause"
            ],
            "authors": [
                {
                    "name": "Sebastian Bergmann",
                    "email": "sebastian@phpunit.de",
                    "role": "lead"
                }
            ],
            "description": "Simple template engine.",
            "homepage": "https://github.com/sebastianbergmann/php-text-template/",
            "keywords": [
                "template"
            ],
            "time": "2015-06-21T13:50:34+00:00"
        },
        {
            "name": "phpunit/php-timer",
            "version": "1.0.9",
            "source": {
                "type": "git",
                "url": "https://github.com/sebastianbergmann/php-timer.git",
                "reference": "3dcf38ca72b158baf0bc245e9184d3fdffa9c46f"
            },
            "dist": {
                "type": "zip",
                "url": "https://api.github.com/repos/sebastianbergmann/php-timer/zipball/3dcf38ca72b158baf0bc245e9184d3fdffa9c46f",
                "reference": "3dcf38ca72b158baf0bc245e9184d3fdffa9c46f",
                "shasum": ""
            },
            "require": {
                "php": "^5.3.3 || ^7.0"
            },
            "require-dev": {
                "phpunit/phpunit": "^4.8.35 || ^5.7 || ^6.0"
            },
            "type": "library",
            "extra": {
                "branch-alias": {
                    "dev-master": "1.0-dev"
                }
            },
            "autoload": {
                "classmap": [
                    "src/"
                ]
            },
            "notification-url": "https://packagist.org/downloads/",
            "license": [
                "BSD-3-Clause"
            ],
            "authors": [
                {
                    "name": "Sebastian Bergmann",
                    "email": "sb@sebastian-bergmann.de",
                    "role": "lead"
                }
            ],
            "description": "Utility class for timing",
            "homepage": "https://github.com/sebastianbergmann/php-timer/",
            "keywords": [
                "timer"
            ],
            "time": "2017-02-26T11:10:40+00:00"
        },
        {
            "name": "phpunit/php-token-stream",
            "version": "1.4.11",
            "source": {
                "type": "git",
                "url": "https://github.com/sebastianbergmann/php-token-stream.git",
                "reference": "e03f8f67534427a787e21a385a67ec3ca6978ea7"
            },
            "dist": {
                "type": "zip",
                "url": "https://api.github.com/repos/sebastianbergmann/php-token-stream/zipball/e03f8f67534427a787e21a385a67ec3ca6978ea7",
                "reference": "e03f8f67534427a787e21a385a67ec3ca6978ea7",
                "shasum": ""
            },
            "require": {
                "ext-tokenizer": "*",
                "php": ">=5.3.3"
            },
            "require-dev": {
                "phpunit/phpunit": "~4.2"
            },
            "type": "library",
            "extra": {
                "branch-alias": {
                    "dev-master": "1.4-dev"
                }
            },
            "autoload": {
                "classmap": [
                    "src/"
                ]
            },
            "notification-url": "https://packagist.org/downloads/",
            "license": [
                "BSD-3-Clause"
            ],
            "authors": [
                {
                    "name": "Sebastian Bergmann",
                    "email": "sebastian@phpunit.de"
                }
            ],
            "description": "Wrapper around PHP's tokenizer extension.",
            "homepage": "https://github.com/sebastianbergmann/php-token-stream/",
            "keywords": [
                "tokenizer"
            ],
            "time": "2017-02-27T10:12:30+00:00"
        },
        {
            "name": "phpunit/phpunit",
            "version": "5.7.14",
            "source": {
                "type": "git",
                "url": "https://github.com/sebastianbergmann/phpunit.git",
                "reference": "4906b8faf23e42612182fd212eb6f4c0f2954b57"
            },
            "dist": {
                "type": "zip",
                "url": "https://api.github.com/repos/sebastianbergmann/phpunit/zipball/4906b8faf23e42612182fd212eb6f4c0f2954b57",
                "reference": "4906b8faf23e42612182fd212eb6f4c0f2954b57",
                "shasum": ""
            },
            "require": {
                "ext-dom": "*",
                "ext-json": "*",
                "ext-libxml": "*",
                "ext-mbstring": "*",
                "ext-xml": "*",
                "myclabs/deep-copy": "~1.3",
                "php": "^5.6 || ^7.0",
                "phpspec/prophecy": "^1.6.2",
                "phpunit/php-code-coverage": "^4.0.4",
                "phpunit/php-file-iterator": "~1.4",
                "phpunit/php-text-template": "~1.2",
                "phpunit/php-timer": "^1.0.6",
                "phpunit/phpunit-mock-objects": "^3.2",
                "sebastian/comparator": "^1.2.4",
                "sebastian/diff": "~1.2",
                "sebastian/environment": "^1.3.4 || ^2.0",
                "sebastian/exporter": "~2.0",
                "sebastian/global-state": "^1.1",
                "sebastian/object-enumerator": "~2.0",
                "sebastian/resource-operations": "~1.0",
                "sebastian/version": "~1.0.3|~2.0",
                "symfony/yaml": "~2.1|~3.0"
            },
            "conflict": {
                "phpdocumentor/reflection-docblock": "3.0.2"
            },
            "require-dev": {
                "ext-pdo": "*"
            },
            "suggest": {
                "ext-xdebug": "*",
                "phpunit/php-invoker": "~1.1"
            },
            "bin": [
                "phpunit"
            ],
            "type": "library",
            "extra": {
                "branch-alias": {
                    "dev-master": "5.7.x-dev"
                }
            },
            "autoload": {
                "classmap": [
                    "src/"
                ]
            },
            "notification-url": "https://packagist.org/downloads/",
            "license": [
                "BSD-3-Clause"
            ],
            "authors": [
                {
                    "name": "Sebastian Bergmann",
                    "email": "sebastian@phpunit.de",
                    "role": "lead"
                }
            ],
            "description": "The PHP Unit Testing framework.",
            "homepage": "https://phpunit.de/",
            "keywords": [
                "phpunit",
                "testing",
                "xunit"
            ],
            "time": "2017-02-19T07:22:16+00:00"
        },
        {
            "name": "phpunit/phpunit-mock-objects",
            "version": "3.4.3",
            "source": {
                "type": "git",
                "url": "https://github.com/sebastianbergmann/phpunit-mock-objects.git",
                "reference": "3ab72b65b39b491e0c011e2e09bb2206c2aa8e24"
            },
            "dist": {
                "type": "zip",
                "url": "https://api.github.com/repos/sebastianbergmann/phpunit-mock-objects/zipball/3ab72b65b39b491e0c011e2e09bb2206c2aa8e24",
                "reference": "3ab72b65b39b491e0c011e2e09bb2206c2aa8e24",
                "shasum": ""
            },
            "require": {
                "doctrine/instantiator": "^1.0.2",
                "php": "^5.6 || ^7.0",
                "phpunit/php-text-template": "^1.2",
                "sebastian/exporter": "^1.2 || ^2.0"
            },
            "conflict": {
                "phpunit/phpunit": "<5.4.0"
            },
            "require-dev": {
                "phpunit/phpunit": "^5.4"
            },
            "suggest": {
                "ext-soap": "*"
            },
            "type": "library",
            "extra": {
                "branch-alias": {
                    "dev-master": "3.2.x-dev"
                }
            },
            "autoload": {
                "classmap": [
                    "src/"
                ]
            },
            "notification-url": "https://packagist.org/downloads/",
            "license": [
                "BSD-3-Clause"
            ],
            "authors": [
                {
                    "name": "Sebastian Bergmann",
                    "email": "sb@sebastian-bergmann.de",
                    "role": "lead"
                }
            ],
            "description": "Mock Object library for PHPUnit",
            "homepage": "https://github.com/sebastianbergmann/phpunit-mock-objects/",
            "keywords": [
                "mock",
                "xunit"
            ],
            "time": "2016-12-08T20:27:08+00:00"
        },
        {
            "name": "psr/log",
            "version": "1.0.2",
            "source": {
                "type": "git",
                "url": "https://github.com/php-fig/log.git",
                "reference": "4ebe3a8bf773a19edfe0a84b6585ba3d401b724d"
            },
            "dist": {
                "type": "zip",
                "url": "https://api.github.com/repos/php-fig/log/zipball/4ebe3a8bf773a19edfe0a84b6585ba3d401b724d",
                "reference": "4ebe3a8bf773a19edfe0a84b6585ba3d401b724d",
                "shasum": ""
            },
            "require": {
                "php": ">=5.3.0"
            },
            "type": "library",
            "extra": {
                "branch-alias": {
                    "dev-master": "1.0.x-dev"
                }
            },
            "autoload": {
                "psr-4": {
                    "Psr\\Log\\": "Psr/Log/"
                }
            },
            "notification-url": "https://packagist.org/downloads/",
            "license": [
                "MIT"
            ],
            "authors": [
                {
                    "name": "PHP-FIG",
                    "homepage": "http://www.php-fig.org/"
                }
            ],
            "description": "Common interface for logging libraries",
            "homepage": "https://github.com/php-fig/log",
            "keywords": [
                "log",
                "psr",
                "psr-3"
            ],
            "time": "2016-10-10T12:19:37+00:00"
        },
        {
            "name": "sebastian/code-unit-reverse-lookup",
            "version": "1.0.0",
            "source": {
                "type": "git",
                "url": "https://github.com/sebastianbergmann/code-unit-reverse-lookup.git",
                "reference": "c36f5e7cfce482fde5bf8d10d41a53591e0198fe"
            },
            "dist": {
                "type": "zip",
                "url": "https://api.github.com/repos/sebastianbergmann/code-unit-reverse-lookup/zipball/c36f5e7cfce482fde5bf8d10d41a53591e0198fe",
                "reference": "c36f5e7cfce482fde5bf8d10d41a53591e0198fe",
                "shasum": ""
            },
            "require": {
                "php": ">=5.6"
            },
            "require-dev": {
                "phpunit/phpunit": "~5"
            },
            "type": "library",
            "extra": {
                "branch-alias": {
                    "dev-master": "1.0.x-dev"
                }
            },
            "autoload": {
                "classmap": [
                    "src/"
                ]
            },
            "notification-url": "https://packagist.org/downloads/",
            "license": [
                "BSD-3-Clause"
            ],
            "authors": [
                {
                    "name": "Sebastian Bergmann",
                    "email": "sebastian@phpunit.de"
                }
            ],
            "description": "Looks up which function or method a line of code belongs to",
            "homepage": "https://github.com/sebastianbergmann/code-unit-reverse-lookup/",
            "time": "2016-02-13T06:45:14+00:00"
        },
        {
            "name": "sebastian/comparator",
            "version": "1.2.4",
            "source": {
                "type": "git",
                "url": "https://github.com/sebastianbergmann/comparator.git",
                "reference": "2b7424b55f5047b47ac6e5ccb20b2aea4011d9be"
            },
            "dist": {
                "type": "zip",
                "url": "https://api.github.com/repos/sebastianbergmann/comparator/zipball/2b7424b55f5047b47ac6e5ccb20b2aea4011d9be",
                "reference": "2b7424b55f5047b47ac6e5ccb20b2aea4011d9be",
                "shasum": ""
            },
            "require": {
                "php": ">=5.3.3",
                "sebastian/diff": "~1.2",
                "sebastian/exporter": "~1.2 || ~2.0"
            },
            "require-dev": {
                "phpunit/phpunit": "~4.4"
            },
            "type": "library",
            "extra": {
                "branch-alias": {
                    "dev-master": "1.2.x-dev"
                }
            },
            "autoload": {
                "classmap": [
                    "src/"
                ]
            },
            "notification-url": "https://packagist.org/downloads/",
            "license": [
                "BSD-3-Clause"
            ],
            "authors": [
                {
                    "name": "Jeff Welch",
                    "email": "whatthejeff@gmail.com"
                },
                {
                    "name": "Volker Dusch",
                    "email": "github@wallbash.com"
                },
                {
                    "name": "Bernhard Schussek",
                    "email": "bschussek@2bepublished.at"
                },
                {
                    "name": "Sebastian Bergmann",
                    "email": "sebastian@phpunit.de"
                }
            ],
            "description": "Provides the functionality to compare PHP values for equality",
            "homepage": "http://www.github.com/sebastianbergmann/comparator",
            "keywords": [
                "comparator",
                "compare",
                "equality"
            ],
            "time": "2017-01-29T09:50:25+00:00"
        },
        {
            "name": "sebastian/diff",
            "version": "1.4.1",
            "source": {
                "type": "git",
                "url": "https://github.com/sebastianbergmann/diff.git",
                "reference": "13edfd8706462032c2f52b4b862974dd46b71c9e"
            },
            "dist": {
                "type": "zip",
                "url": "https://api.github.com/repos/sebastianbergmann/diff/zipball/13edfd8706462032c2f52b4b862974dd46b71c9e",
                "reference": "13edfd8706462032c2f52b4b862974dd46b71c9e",
                "shasum": ""
            },
            "require": {
                "php": ">=5.3.3"
            },
            "require-dev": {
                "phpunit/phpunit": "~4.8"
            },
            "type": "library",
            "extra": {
                "branch-alias": {
                    "dev-master": "1.4-dev"
                }
            },
            "autoload": {
                "classmap": [
                    "src/"
                ]
            },
            "notification-url": "https://packagist.org/downloads/",
            "license": [
                "BSD-3-Clause"
            ],
            "authors": [
                {
                    "name": "Kore Nordmann",
                    "email": "mail@kore-nordmann.de"
                },
                {
                    "name": "Sebastian Bergmann",
                    "email": "sebastian@phpunit.de"
                }
            ],
            "description": "Diff implementation",
            "homepage": "https://github.com/sebastianbergmann/diff",
            "keywords": [
                "diff"
            ],
            "time": "2015-12-08T07:14:41+00:00"
        },
        {
            "name": "sebastian/environment",
            "version": "2.0.0",
            "source": {
                "type": "git",
                "url": "https://github.com/sebastianbergmann/environment.git",
                "reference": "5795ffe5dc5b02460c3e34222fee8cbe245d8fac"
            },
            "dist": {
                "type": "zip",
                "url": "https://api.github.com/repos/sebastianbergmann/environment/zipball/5795ffe5dc5b02460c3e34222fee8cbe245d8fac",
                "reference": "5795ffe5dc5b02460c3e34222fee8cbe245d8fac",
                "shasum": ""
            },
            "require": {
                "php": "^5.6 || ^7.0"
            },
            "require-dev": {
                "phpunit/phpunit": "^5.0"
            },
            "type": "library",
            "extra": {
                "branch-alias": {
                    "dev-master": "2.0.x-dev"
                }
            },
            "autoload": {
                "classmap": [
                    "src/"
                ]
            },
            "notification-url": "https://packagist.org/downloads/",
            "license": [
                "BSD-3-Clause"
            ],
            "authors": [
                {
                    "name": "Sebastian Bergmann",
                    "email": "sebastian@phpunit.de"
                }
            ],
            "description": "Provides functionality to handle HHVM/PHP environments",
            "homepage": "http://www.github.com/sebastianbergmann/environment",
            "keywords": [
                "Xdebug",
                "environment",
                "hhvm"
            ],
            "time": "2016-11-26T07:53:53+00:00"
        },
        {
            "name": "sebastian/exporter",
            "version": "2.0.0",
            "source": {
                "type": "git",
                "url": "https://github.com/sebastianbergmann/exporter.git",
                "reference": "ce474bdd1a34744d7ac5d6aad3a46d48d9bac4c4"
            },
            "dist": {
                "type": "zip",
                "url": "https://api.github.com/repos/sebastianbergmann/exporter/zipball/ce474bdd1a34744d7ac5d6aad3a46d48d9bac4c4",
                "reference": "ce474bdd1a34744d7ac5d6aad3a46d48d9bac4c4",
                "shasum": ""
            },
            "require": {
                "php": ">=5.3.3",
                "sebastian/recursion-context": "~2.0"
            },
            "require-dev": {
                "ext-mbstring": "*",
                "phpunit/phpunit": "~4.4"
            },
            "type": "library",
            "extra": {
                "branch-alias": {
                    "dev-master": "2.0.x-dev"
                }
            },
            "autoload": {
                "classmap": [
                    "src/"
                ]
            },
            "notification-url": "https://packagist.org/downloads/",
            "license": [
                "BSD-3-Clause"
            ],
            "authors": [
                {
                    "name": "Jeff Welch",
                    "email": "whatthejeff@gmail.com"
                },
                {
                    "name": "Volker Dusch",
                    "email": "github@wallbash.com"
                },
                {
                    "name": "Bernhard Schussek",
                    "email": "bschussek@2bepublished.at"
                },
                {
                    "name": "Sebastian Bergmann",
                    "email": "sebastian@phpunit.de"
                },
                {
                    "name": "Adam Harvey",
                    "email": "aharvey@php.net"
                }
            ],
            "description": "Provides the functionality to export PHP variables for visualization",
            "homepage": "http://www.github.com/sebastianbergmann/exporter",
            "keywords": [
                "export",
                "exporter"
            ],
            "time": "2016-11-19T08:54:04+00:00"
        },
        {
            "name": "sebastian/global-state",
            "version": "1.1.1",
            "source": {
                "type": "git",
                "url": "https://github.com/sebastianbergmann/global-state.git",
                "reference": "bc37d50fea7d017d3d340f230811c9f1d7280af4"
            },
            "dist": {
                "type": "zip",
                "url": "https://api.github.com/repos/sebastianbergmann/global-state/zipball/bc37d50fea7d017d3d340f230811c9f1d7280af4",
                "reference": "bc37d50fea7d017d3d340f230811c9f1d7280af4",
                "shasum": ""
            },
            "require": {
                "php": ">=5.3.3"
            },
            "require-dev": {
                "phpunit/phpunit": "~4.2"
            },
            "suggest": {
                "ext-uopz": "*"
            },
            "type": "library",
            "extra": {
                "branch-alias": {
                    "dev-master": "1.0-dev"
                }
            },
            "autoload": {
                "classmap": [
                    "src/"
                ]
            },
            "notification-url": "https://packagist.org/downloads/",
            "license": [
                "BSD-3-Clause"
            ],
            "authors": [
                {
                    "name": "Sebastian Bergmann",
                    "email": "sebastian@phpunit.de"
                }
            ],
            "description": "Snapshotting of global state",
            "homepage": "http://www.github.com/sebastianbergmann/global-state",
            "keywords": [
                "global state"
            ],
            "time": "2015-10-12T03:26:01+00:00"
        },
        {
            "name": "sebastian/object-enumerator",
            "version": "2.0.1",
            "source": {
                "type": "git",
                "url": "https://github.com/sebastianbergmann/object-enumerator.git",
                "reference": "1311872ac850040a79c3c058bea3e22d0f09cbb7"
            },
            "dist": {
                "type": "zip",
                "url": "https://api.github.com/repos/sebastianbergmann/object-enumerator/zipball/1311872ac850040a79c3c058bea3e22d0f09cbb7",
                "reference": "1311872ac850040a79c3c058bea3e22d0f09cbb7",
                "shasum": ""
            },
            "require": {
                "php": ">=5.6",
                "sebastian/recursion-context": "~2.0"
            },
            "require-dev": {
                "phpunit/phpunit": "~5"
            },
            "type": "library",
            "extra": {
                "branch-alias": {
                    "dev-master": "2.0.x-dev"
                }
            },
            "autoload": {
                "classmap": [
                    "src/"
                ]
            },
            "notification-url": "https://packagist.org/downloads/",
            "license": [
                "BSD-3-Clause"
            ],
            "authors": [
                {
                    "name": "Sebastian Bergmann",
                    "email": "sebastian@phpunit.de"
                }
            ],
            "description": "Traverses array structures and object graphs to enumerate all referenced objects",
            "homepage": "https://github.com/sebastianbergmann/object-enumerator/",
            "time": "2017-02-18T15:18:39+00:00"
        },
        {
            "name": "sebastian/recursion-context",
            "version": "2.0.0",
            "source": {
                "type": "git",
                "url": "https://github.com/sebastianbergmann/recursion-context.git",
                "reference": "2c3ba150cbec723aa057506e73a8d33bdb286c9a"
            },
            "dist": {
                "type": "zip",
                "url": "https://api.github.com/repos/sebastianbergmann/recursion-context/zipball/2c3ba150cbec723aa057506e73a8d33bdb286c9a",
                "reference": "2c3ba150cbec723aa057506e73a8d33bdb286c9a",
                "shasum": ""
            },
            "require": {
                "php": ">=5.3.3"
            },
            "require-dev": {
                "phpunit/phpunit": "~4.4"
            },
            "type": "library",
            "extra": {
                "branch-alias": {
                    "dev-master": "2.0.x-dev"
                }
            },
            "autoload": {
                "classmap": [
                    "src/"
                ]
            },
            "notification-url": "https://packagist.org/downloads/",
            "license": [
                "BSD-3-Clause"
            ],
            "authors": [
                {
                    "name": "Jeff Welch",
                    "email": "whatthejeff@gmail.com"
                },
                {
                    "name": "Sebastian Bergmann",
                    "email": "sebastian@phpunit.de"
                },
                {
                    "name": "Adam Harvey",
                    "email": "aharvey@php.net"
                }
            ],
            "description": "Provides functionality to recursively process PHP variables",
            "homepage": "http://www.github.com/sebastianbergmann/recursion-context",
            "time": "2016-11-19T07:33:16+00:00"
        },
        {
            "name": "sebastian/resource-operations",
            "version": "1.0.0",
            "source": {
                "type": "git",
                "url": "https://github.com/sebastianbergmann/resource-operations.git",
                "reference": "ce990bb21759f94aeafd30209e8cfcdfa8bc3f52"
            },
            "dist": {
                "type": "zip",
                "url": "https://api.github.com/repos/sebastianbergmann/resource-operations/zipball/ce990bb21759f94aeafd30209e8cfcdfa8bc3f52",
                "reference": "ce990bb21759f94aeafd30209e8cfcdfa8bc3f52",
                "shasum": ""
            },
            "require": {
                "php": ">=5.6.0"
            },
            "type": "library",
            "extra": {
                "branch-alias": {
                    "dev-master": "1.0.x-dev"
                }
            },
            "autoload": {
                "classmap": [
                    "src/"
                ]
            },
            "notification-url": "https://packagist.org/downloads/",
            "license": [
                "BSD-3-Clause"
            ],
            "authors": [
                {
                    "name": "Sebastian Bergmann",
                    "email": "sebastian@phpunit.de"
                }
            ],
            "description": "Provides a list of PHP built-in functions that operate on resources",
            "homepage": "https://www.github.com/sebastianbergmann/resource-operations",
            "time": "2015-07-28T20:34:47+00:00"
        },
        {
            "name": "sebastian/version",
            "version": "2.0.1",
            "source": {
                "type": "git",
                "url": "https://github.com/sebastianbergmann/version.git",
                "reference": "99732be0ddb3361e16ad77b68ba41efc8e979019"
            },
            "dist": {
                "type": "zip",
                "url": "https://api.github.com/repos/sebastianbergmann/version/zipball/99732be0ddb3361e16ad77b68ba41efc8e979019",
                "reference": "99732be0ddb3361e16ad77b68ba41efc8e979019",
                "shasum": ""
            },
            "require": {
                "php": ">=5.6"
            },
            "type": "library",
            "extra": {
                "branch-alias": {
                    "dev-master": "2.0.x-dev"
                }
            },
            "autoload": {
                "classmap": [
                    "src/"
                ]
            },
            "notification-url": "https://packagist.org/downloads/",
            "license": [
                "BSD-3-Clause"
            ],
            "authors": [
                {
                    "name": "Sebastian Bergmann",
                    "email": "sebastian@phpunit.de",
                    "role": "lead"
                }
            ],
            "description": "Library that helps with managing the version number of Git-hosted PHP projects",
            "homepage": "https://github.com/sebastianbergmann/version",
            "time": "2016-10-03T07:35:21+00:00"
        },
        {
            "name": "squizlabs/php_codesniffer",
            "version": "2.8.1",
            "source": {
                "type": "git",
                "url": "https://github.com/squizlabs/PHP_CodeSniffer.git",
                "reference": "d7cf0d894e8aa4c73712ee4a331cc1eaa37cdc7d"
            },
            "dist": {
                "type": "zip",
                "url": "https://api.github.com/repos/squizlabs/PHP_CodeSniffer/zipball/d7cf0d894e8aa4c73712ee4a331cc1eaa37cdc7d",
                "reference": "d7cf0d894e8aa4c73712ee4a331cc1eaa37cdc7d",
                "shasum": ""
            },
            "require": {
                "ext-simplexml": "*",
                "ext-tokenizer": "*",
                "ext-xmlwriter": "*",
                "php": ">=5.1.2"
            },
            "require-dev": {
                "phpunit/phpunit": "~4.0"
            },
            "bin": [
                "scripts/phpcs",
                "scripts/phpcbf"
            ],
            "type": "library",
            "extra": {
                "branch-alias": {
                    "dev-master": "2.x-dev"
                }
            },
            "autoload": {
                "classmap": [
                    "CodeSniffer.php",
                    "CodeSniffer/CLI.php",
                    "CodeSniffer/Exception.php",
                    "CodeSniffer/File.php",
                    "CodeSniffer/Fixer.php",
                    "CodeSniffer/Report.php",
                    "CodeSniffer/Reporting.php",
                    "CodeSniffer/Sniff.php",
                    "CodeSniffer/Tokens.php",
                    "CodeSniffer/Reports/",
                    "CodeSniffer/Tokenizers/",
                    "CodeSniffer/DocGenerators/",
                    "CodeSniffer/Standards/AbstractPatternSniff.php",
                    "CodeSniffer/Standards/AbstractScopeSniff.php",
                    "CodeSniffer/Standards/AbstractVariableSniff.php",
                    "CodeSniffer/Standards/IncorrectPatternException.php",
                    "CodeSniffer/Standards/Generic/Sniffs/",
                    "CodeSniffer/Standards/MySource/Sniffs/",
                    "CodeSniffer/Standards/PEAR/Sniffs/",
                    "CodeSniffer/Standards/PSR1/Sniffs/",
                    "CodeSniffer/Standards/PSR2/Sniffs/",
                    "CodeSniffer/Standards/Squiz/Sniffs/",
                    "CodeSniffer/Standards/Zend/Sniffs/"
                ]
            },
            "notification-url": "https://packagist.org/downloads/",
            "license": [
                "BSD-3-Clause"
            ],
            "authors": [
                {
                    "name": "Greg Sherwood",
                    "role": "lead"
                }
            ],
            "description": "PHP_CodeSniffer tokenizes PHP, JavaScript and CSS files and detects violations of a defined set of coding standards.",
            "homepage": "http://www.squizlabs.com/php-codesniffer",
            "keywords": [
                "phpcs",
                "standards"
            ],
            "time": "2017-03-01T22:17:45+00:00"
        },
        {
            "name": "symfony/console",
            "version": "v3.2.4",
            "source": {
                "type": "git",
                "url": "https://github.com/symfony/console.git",
                "reference": "0e5e6899f82230fcb1153bcaf0e106ffaa44b870"
            },
            "dist": {
                "type": "zip",
                "url": "https://api.github.com/repos/symfony/console/zipball/0e5e6899f82230fcb1153bcaf0e106ffaa44b870",
                "reference": "0e5e6899f82230fcb1153bcaf0e106ffaa44b870",
                "shasum": ""
            },
            "require": {
                "php": ">=5.5.9",
                "symfony/debug": "~2.8|~3.0",
                "symfony/polyfill-mbstring": "~1.0"
            },
            "require-dev": {
                "psr/log": "~1.0",
                "symfony/event-dispatcher": "~2.8|~3.0",
                "symfony/filesystem": "~2.8|~3.0",
                "symfony/process": "~2.8|~3.0"
            },
            "suggest": {
                "psr/log": "For using the console logger",
                "symfony/event-dispatcher": "",
                "symfony/filesystem": "",
                "symfony/process": ""
            },
            "type": "library",
            "extra": {
                "branch-alias": {
                    "dev-master": "3.2-dev"
                }
            },
            "autoload": {
                "psr-4": {
                    "Symfony\\Component\\Console\\": ""
                },
                "exclude-from-classmap": [
                    "/Tests/"
                ]
            },
            "notification-url": "https://packagist.org/downloads/",
            "license": [
                "MIT"
            ],
            "authors": [
                {
                    "name": "Fabien Potencier",
                    "email": "fabien@symfony.com"
                },
                {
                    "name": "Symfony Community",
                    "homepage": "https://symfony.com/contributors"
                }
            ],
            "description": "Symfony Console Component",
            "homepage": "https://symfony.com",
            "time": "2017-02-16T14:07:22+00:00"
        },
        {
            "name": "symfony/debug",
            "version": "v3.2.4",
            "source": {
                "type": "git",
                "url": "https://github.com/symfony/debug.git",
                "reference": "9b98854cb45bc59d100b7d4cc4cf9e05f21026b9"
            },
            "dist": {
                "type": "zip",
                "url": "https://api.github.com/repos/symfony/debug/zipball/9b98854cb45bc59d100b7d4cc4cf9e05f21026b9",
                "reference": "9b98854cb45bc59d100b7d4cc4cf9e05f21026b9",
                "shasum": ""
            },
            "require": {
                "php": ">=5.5.9",
                "psr/log": "~1.0"
            },
            "conflict": {
                "symfony/http-kernel": ">=2.3,<2.3.24|~2.4.0|>=2.5,<2.5.9|>=2.6,<2.6.2"
            },
            "require-dev": {
                "symfony/class-loader": "~2.8|~3.0",
                "symfony/http-kernel": "~2.8|~3.0"
            },
            "type": "library",
            "extra": {
                "branch-alias": {
                    "dev-master": "3.2-dev"
                }
            },
            "autoload": {
                "psr-4": {
                    "Symfony\\Component\\Debug\\": ""
                },
                "exclude-from-classmap": [
                    "/Tests/"
                ]
            },
            "notification-url": "https://packagist.org/downloads/",
            "license": [
                "MIT"
            ],
            "authors": [
                {
                    "name": "Fabien Potencier",
                    "email": "fabien@symfony.com"
                },
                {
                    "name": "Symfony Community",
                    "homepage": "https://symfony.com/contributors"
                }
            ],
            "description": "Symfony Debug Component",
            "homepage": "https://symfony.com",
            "time": "2017-02-16T16:34:18+00:00"
        },
        {
            "name": "symfony/finder",
            "version": "v3.2.4",
            "source": {
                "type": "git",
                "url": "https://github.com/symfony/finder.git",
                "reference": "8c71141cae8e2957946b403cc71a67213c0380d6"
            },
            "dist": {
                "type": "zip",
                "url": "https://api.github.com/repos/symfony/finder/zipball/8c71141cae8e2957946b403cc71a67213c0380d6",
                "reference": "8c71141cae8e2957946b403cc71a67213c0380d6",
                "shasum": ""
            },
            "require": {
                "php": ">=5.5.9"
            },
            "type": "library",
            "extra": {
                "branch-alias": {
                    "dev-master": "3.2-dev"
                }
            },
            "autoload": {
                "psr-4": {
                    "Symfony\\Component\\Finder\\": ""
                },
                "exclude-from-classmap": [
                    "/Tests/"
                ]
            },
            "notification-url": "https://packagist.org/downloads/",
            "license": [
                "MIT"
            ],
            "authors": [
                {
                    "name": "Fabien Potencier",
                    "email": "fabien@symfony.com"
                },
                {
                    "name": "Symfony Community",
                    "homepage": "https://symfony.com/contributors"
                }
            ],
            "description": "Symfony Finder Component",
            "homepage": "https://symfony.com",
            "time": "2017-01-02T20:32:22+00:00"
        },
        {
            "name": "symfony/polyfill-mbstring",
            "version": "v1.3.0",
            "source": {
                "type": "git",
                "url": "https://github.com/symfony/polyfill-mbstring.git",
                "reference": "e79d363049d1c2128f133a2667e4f4190904f7f4"
            },
            "dist": {
                "type": "zip",
                "url": "https://api.github.com/repos/symfony/polyfill-mbstring/zipball/e79d363049d1c2128f133a2667e4f4190904f7f4",
                "reference": "e79d363049d1c2128f133a2667e4f4190904f7f4",
                "shasum": ""
            },
            "require": {
                "php": ">=5.3.3"
            },
            "suggest": {
                "ext-mbstring": "For best performance"
            },
            "type": "library",
            "extra": {
                "branch-alias": {
                    "dev-master": "1.3-dev"
                }
            },
            "autoload": {
                "psr-4": {
                    "Symfony\\Polyfill\\Mbstring\\": ""
                },
                "files": [
                    "bootstrap.php"
                ]
            },
            "notification-url": "https://packagist.org/downloads/",
            "license": [
                "MIT"
            ],
            "authors": [
                {
                    "name": "Nicolas Grekas",
                    "email": "p@tchwork.com"
                },
                {
                    "name": "Symfony Community",
                    "homepage": "https://symfony.com/contributors"
                }
            ],
            "description": "Symfony polyfill for the Mbstring extension",
            "homepage": "https://symfony.com",
            "keywords": [
                "compatibility",
                "mbstring",
                "polyfill",
                "portable",
                "shim"
            ],
            "time": "2016-11-14T01:06:16+00:00"
        },
        {
            "name": "symfony/yaml",
            "version": "v3.2.4",
            "source": {
                "type": "git",
                "url": "https://github.com/symfony/yaml.git",
                "reference": "9724c684646fcb5387d579b4bfaa63ee0b0c64c8"
            },
            "dist": {
                "type": "zip",
                "url": "https://api.github.com/repos/symfony/yaml/zipball/9724c684646fcb5387d579b4bfaa63ee0b0c64c8",
                "reference": "9724c684646fcb5387d579b4bfaa63ee0b0c64c8",
                "shasum": ""
            },
            "require": {
                "php": ">=5.5.9"
            },
            "require-dev": {
                "symfony/console": "~2.8|~3.0"
            },
            "suggest": {
                "symfony/console": "For validating YAML files using the lint command"
            },
            "type": "library",
            "extra": {
                "branch-alias": {
                    "dev-master": "3.2-dev"
                }
            },
            "autoload": {
                "psr-4": {
                    "Symfony\\Component\\Yaml\\": ""
                },
                "exclude-from-classmap": [
                    "/Tests/"
                ]
            },
            "notification-url": "https://packagist.org/downloads/",
            "license": [
                "MIT"
            ],
            "authors": [
                {
                    "name": "Fabien Potencier",
                    "email": "fabien@symfony.com"
                },
                {
                    "name": "Symfony Community",
                    "homepage": "https://symfony.com/contributors"
                }
            ],
            "description": "Symfony Yaml Component",
            "homepage": "https://symfony.com",
            "time": "2017-02-16T22:46:52+00:00"
        },
        {
            "name": "webmozart/assert",
            "version": "1.2.0",
            "source": {
                "type": "git",
                "url": "https://github.com/webmozart/assert.git",
                "reference": "2db61e59ff05fe5126d152bd0655c9ea113e550f"
            },
            "dist": {
                "type": "zip",
                "url": "https://api.github.com/repos/webmozart/assert/zipball/2db61e59ff05fe5126d152bd0655c9ea113e550f",
                "reference": "2db61e59ff05fe5126d152bd0655c9ea113e550f",
                "shasum": ""
            },
            "require": {
                "php": "^5.3.3 || ^7.0"
            },
            "require-dev": {
                "phpunit/phpunit": "^4.6",
                "sebastian/version": "^1.0.1"
            },
            "type": "library",
            "extra": {
                "branch-alias": {
                    "dev-master": "1.3-dev"
                }
            },
            "autoload": {
                "psr-4": {
                    "Webmozart\\Assert\\": "src/"
                }
            },
            "notification-url": "https://packagist.org/downloads/",
            "license": [
                "MIT"
            ],
            "authors": [
                {
                    "name": "Bernhard Schussek",
                    "email": "bschussek@gmail.com"
                }
            ],
            "description": "Assertions to validate method input/output with nice error messages.",
            "keywords": [
                "assert",
                "check",
                "validate"
            ],
            "time": "2016-11-23T20:04:58+00:00"
        },
        {
            "name": "zendframework/zend-coding-standard",
            "version": "1.0.0",
            "source": {
                "type": "git",
                "url": "https://github.com/zendframework/zend-coding-standard.git",
                "reference": "893316d2904e93f1c74c1384b6d7d57778299cb6"
            },
            "dist": {
                "type": "zip",
                "url": "https://api.github.com/repos/zendframework/zend-coding-standard/zipball/893316d2904e93f1c74c1384b6d7d57778299cb6",
                "reference": "893316d2904e93f1c74c1384b6d7d57778299cb6",
                "shasum": ""
            },
            "require": {
                "squizlabs/php_codesniffer": "^2.7"
            },
            "type": "library",
            "notification-url": "https://packagist.org/downloads/",
            "license": [
                "BSD-3-Clause"
            ],
            "description": "Zend Framework coding standard",
            "keywords": [
                "Coding Standard",
                "zf"
            ],
            "time": "2016-11-09T21:30:43+00:00"
        }
    ],
    "aliases": [],
    "minimum-stability": "stable",
    "stability-flags": [],
    "prefer-stable": false,
    "prefer-lowest": false,
    "platform": {
        "php": "^5.6 || ^7.0"
    },
    "platform-dev": []
}<|MERGE_RESOLUTION|>--- conflicted
+++ resolved
@@ -4,11 +4,7 @@
         "Read more about it at https://getcomposer.org/doc/01-basic-usage.md#composer-lock-the-lock-file",
         "This file is @generated automatically"
     ],
-<<<<<<< HEAD
-    "content-hash": "8cb0e8c16f787cc6e0a048a942e0eaad",
-=======
     "content-hash": "0a7d75461e36d2bce31e89531c8914ed",
->>>>>>> 93103e01
     "packages": [
         {
             "name": "container-interop/container-interop",
@@ -243,21 +239,81 @@
             "time": "2016-08-06T14:39:51+00:00"
         },
         {
+            "name": "symfony/polyfill-mbstring",
+            "version": "v1.3.0",
+            "source": {
+                "type": "git",
+                "url": "https://github.com/symfony/polyfill-mbstring.git",
+                "reference": "e79d363049d1c2128f133a2667e4f4190904f7f4"
+            },
+            "dist": {
+                "type": "zip",
+                "url": "https://api.github.com/repos/symfony/polyfill-mbstring/zipball/e79d363049d1c2128f133a2667e4f4190904f7f4",
+                "reference": "e79d363049d1c2128f133a2667e4f4190904f7f4",
+                "shasum": ""
+            },
+            "require": {
+                "php": ">=5.3.3"
+            },
+            "suggest": {
+                "ext-mbstring": "For best performance"
+            },
+            "type": "library",
+            "extra": {
+                "branch-alias": {
+                    "dev-master": "1.3-dev"
+                }
+            },
+            "autoload": {
+                "psr-4": {
+                    "Symfony\\Polyfill\\Mbstring\\": ""
+                },
+                "files": [
+                    "bootstrap.php"
+                ]
+            },
+            "notification-url": "https://packagist.org/downloads/",
+            "license": [
+                "MIT"
+            ],
+            "authors": [
+                {
+                    "name": "Nicolas Grekas",
+                    "email": "p@tchwork.com"
+                },
+                {
+                    "name": "Symfony Community",
+                    "homepage": "https://symfony.com/contributors"
+                }
+            ],
+            "description": "Symfony polyfill for the Mbstring extension",
+            "homepage": "https://symfony.com",
+            "keywords": [
+                "compatibility",
+                "mbstring",
+                "polyfill",
+                "portable",
+                "shim"
+            ],
+            "time": "2016-11-14T01:06:16+00:00"
+        },
+        {
             "name": "twig/twig",
-            "version": "v1.32.0",
+            "version": "v2.2.0",
             "source": {
                 "type": "git",
                 "url": "https://github.com/twigphp/Twig.git",
-                "reference": "9935b662e24d6e634da88901ab534cc12e8c728f"
-            },
-            "dist": {
-                "type": "zip",
-                "url": "https://api.github.com/repos/twigphp/Twig/zipball/9935b662e24d6e634da88901ab534cc12e8c728f",
-                "reference": "9935b662e24d6e634da88901ab534cc12e8c728f",
-                "shasum": ""
-            },
-            "require": {
-                "php": ">=5.2.7"
+                "reference": "29bb02dde09ff56291d30f7687eb8696918023af"
+            },
+            "dist": {
+                "type": "zip",
+                "url": "https://api.github.com/repos/twigphp/Twig/zipball/29bb02dde09ff56291d30f7687eb8696918023af",
+                "reference": "29bb02dde09ff56291d30f7687eb8696918023af",
+                "shasum": ""
+            },
+            "require": {
+                "php": "^7.0",
+                "symfony/polyfill-mbstring": "~1.0"
             },
             "require-dev": {
                 "psr/container": "^1.0",
@@ -267,7 +323,7 @@
             "type": "library",
             "extra": {
                 "branch-alias": {
-                    "dev-master": "1.32-dev"
+                    "dev-master": "2.2-dev"
                 }
             },
             "autoload": {
@@ -302,7 +358,7 @@
             "keywords": [
                 "templating"
             ],
-            "time": "2017-02-27T00:07:03+00:00"
+            "time": "2017-02-27T00:16:20+00:00"
         },
         {
             "name": "zendframework/zend-expressive-helpers",
@@ -826,32 +882,32 @@
         },
         {
             "name": "phpunit/php-code-coverage",
-            "version": "4.0.7",
+            "version": "5.0.2",
             "source": {
                 "type": "git",
                 "url": "https://github.com/sebastianbergmann/php-code-coverage.git",
-                "reference": "09e2277d14ea467e5a984010f501343ef29ffc69"
-            },
-            "dist": {
-                "type": "zip",
-                "url": "https://api.github.com/repos/sebastianbergmann/php-code-coverage/zipball/09e2277d14ea467e5a984010f501343ef29ffc69",
-                "reference": "09e2277d14ea467e5a984010f501343ef29ffc69",
+                "reference": "531553c4795a1df54114342d68ca337d5d81c8a0"
+            },
+            "dist": {
+                "type": "zip",
+                "url": "https://api.github.com/repos/sebastianbergmann/php-code-coverage/zipball/531553c4795a1df54114342d68ca337d5d81c8a0",
+                "reference": "531553c4795a1df54114342d68ca337d5d81c8a0",
                 "shasum": ""
             },
             "require": {
                 "ext-dom": "*",
                 "ext-xmlwriter": "*",
-                "php": "^5.6 || ^7.0",
+                "php": "^7.0",
                 "phpunit/php-file-iterator": "^1.3",
                 "phpunit/php-text-template": "^1.2",
-                "phpunit/php-token-stream": "^1.4.2 || ^2.0",
+                "phpunit/php-token-stream": "^1.4.11 || ^2.0",
                 "sebastian/code-unit-reverse-lookup": "^1.0",
-                "sebastian/environment": "^1.3.2 || ^2.0",
-                "sebastian/version": "^1.0 || ^2.0"
-            },
-            "require-dev": {
-                "ext-xdebug": "^2.1.4",
-                "phpunit/phpunit": "^5.7"
+                "sebastian/environment": "^2.0",
+                "sebastian/version": "^2.0"
+            },
+            "require-dev": {
+                "ext-xdebug": "^2.5",
+                "phpunit/phpunit": "^6.0"
             },
             "suggest": {
                 "ext-xdebug": "^2.5.1"
@@ -859,7 +915,7 @@
             "type": "library",
             "extra": {
                 "branch-alias": {
-                    "dev-master": "4.0.x-dev"
+                    "dev-master": "5.0.x-dev"
                 }
             },
             "autoload": {
@@ -885,7 +941,7 @@
                 "testing",
                 "xunit"
             ],
-            "time": "2017-03-01T09:12:17+00:00"
+            "time": "2017-03-01T09:14:18+00:00"
         },
         {
             "name": "phpunit/php-file-iterator",
@@ -1075,16 +1131,16 @@
         },
         {
             "name": "phpunit/phpunit",
-            "version": "5.7.14",
+            "version": "6.0.8",
             "source": {
                 "type": "git",
                 "url": "https://github.com/sebastianbergmann/phpunit.git",
-                "reference": "4906b8faf23e42612182fd212eb6f4c0f2954b57"
-            },
-            "dist": {
-                "type": "zip",
-                "url": "https://api.github.com/repos/sebastianbergmann/phpunit/zipball/4906b8faf23e42612182fd212eb6f4c0f2954b57",
-                "reference": "4906b8faf23e42612182fd212eb6f4c0f2954b57",
+                "reference": "47ee3fa1bca5c50f1d25105201eb20df777bd7b6"
+            },
+            "dist": {
+                "type": "zip",
+                "url": "https://api.github.com/repos/sebastianbergmann/phpunit/zipball/47ee3fa1bca5c50f1d25105201eb20df777bd7b6",
+                "reference": "47ee3fa1bca5c50f1d25105201eb20df777bd7b6",
                 "shasum": ""
             },
             "require": {
@@ -1093,33 +1149,33 @@
                 "ext-libxml": "*",
                 "ext-mbstring": "*",
                 "ext-xml": "*",
-                "myclabs/deep-copy": "~1.3",
-                "php": "^5.6 || ^7.0",
+                "myclabs/deep-copy": "^1.3",
+                "php": "^7.0",
                 "phpspec/prophecy": "^1.6.2",
-                "phpunit/php-code-coverage": "^4.0.4",
-                "phpunit/php-file-iterator": "~1.4",
-                "phpunit/php-text-template": "~1.2",
+                "phpunit/php-code-coverage": "^5.0",
+                "phpunit/php-file-iterator": "^1.4",
+                "phpunit/php-text-template": "^1.2",
                 "phpunit/php-timer": "^1.0.6",
-                "phpunit/phpunit-mock-objects": "^3.2",
-                "sebastian/comparator": "^1.2.4",
-                "sebastian/diff": "~1.2",
-                "sebastian/environment": "^1.3.4 || ^2.0",
-                "sebastian/exporter": "~2.0",
-                "sebastian/global-state": "^1.1",
-                "sebastian/object-enumerator": "~2.0",
-                "sebastian/resource-operations": "~1.0",
-                "sebastian/version": "~1.0.3|~2.0",
-                "symfony/yaml": "~2.1|~3.0"
+                "phpunit/phpunit-mock-objects": "^4.0",
+                "sebastian/comparator": "^1.2.4 || ^2.0",
+                "sebastian/diff": "^1.2",
+                "sebastian/environment": "^2.0",
+                "sebastian/exporter": "^2.0 || ^3.0",
+                "sebastian/global-state": "^1.1 || ^2.0",
+                "sebastian/object-enumerator": "^2.0 || ^3.0",
+                "sebastian/resource-operations": "^1.0",
+                "sebastian/version": "^2.0"
             },
             "conflict": {
-                "phpdocumentor/reflection-docblock": "3.0.2"
+                "phpdocumentor/reflection-docblock": "3.0.2",
+                "phpunit/dbunit": "<3.0"
             },
             "require-dev": {
                 "ext-pdo": "*"
             },
             "suggest": {
                 "ext-xdebug": "*",
-                "phpunit/php-invoker": "~1.1"
+                "phpunit/php-invoker": "^1.1"
             },
             "bin": [
                 "phpunit"
@@ -1127,7 +1183,7 @@
             "type": "library",
             "extra": {
                 "branch-alias": {
-                    "dev-master": "5.7.x-dev"
+                    "dev-master": "6.0.x-dev"
                 }
             },
             "autoload": {
@@ -1153,33 +1209,33 @@
                 "testing",
                 "xunit"
             ],
-            "time": "2017-02-19T07:22:16+00:00"
+            "time": "2017-03-02T15:24:03+00:00"
         },
         {
             "name": "phpunit/phpunit-mock-objects",
-            "version": "3.4.3",
+            "version": "4.0.0",
             "source": {
                 "type": "git",
                 "url": "https://github.com/sebastianbergmann/phpunit-mock-objects.git",
-                "reference": "3ab72b65b39b491e0c011e2e09bb2206c2aa8e24"
-            },
-            "dist": {
-                "type": "zip",
-                "url": "https://api.github.com/repos/sebastianbergmann/phpunit-mock-objects/zipball/3ab72b65b39b491e0c011e2e09bb2206c2aa8e24",
-                "reference": "3ab72b65b39b491e0c011e2e09bb2206c2aa8e24",
+                "reference": "3819745c44f3aff9518fd655f320c4535d541af7"
+            },
+            "dist": {
+                "type": "zip",
+                "url": "https://api.github.com/repos/sebastianbergmann/phpunit-mock-objects/zipball/3819745c44f3aff9518fd655f320c4535d541af7",
+                "reference": "3819745c44f3aff9518fd655f320c4535d541af7",
                 "shasum": ""
             },
             "require": {
                 "doctrine/instantiator": "^1.0.2",
-                "php": "^5.6 || ^7.0",
+                "php": "^7.0",
                 "phpunit/php-text-template": "^1.2",
-                "sebastian/exporter": "^1.2 || ^2.0"
+                "sebastian/exporter": "^2.0"
             },
             "conflict": {
-                "phpunit/phpunit": "<5.4.0"
-            },
-            "require-dev": {
-                "phpunit/phpunit": "^5.4"
+                "phpunit/phpunit": "<6.0"
+            },
+            "require-dev": {
+                "phpunit/phpunit": "^6.0"
             },
             "suggest": {
                 "ext-soap": "*"
@@ -1187,7 +1243,7 @@
             "type": "library",
             "extra": {
                 "branch-alias": {
-                    "dev-master": "3.2.x-dev"
+                    "dev-master": "4.0.x-dev"
                 }
             },
             "autoload": {
@@ -1212,7 +1268,7 @@
                 "mock",
                 "xunit"
             ],
-            "time": "2016-12-08T20:27:08+00:00"
+            "time": "2017-02-02T10:36:38+00:00"
         },
         {
             "name": "psr/log",
@@ -2022,120 +2078,6 @@
             "time": "2017-01-02T20:32:22+00:00"
         },
         {
-            "name": "symfony/polyfill-mbstring",
-            "version": "v1.3.0",
-            "source": {
-                "type": "git",
-                "url": "https://github.com/symfony/polyfill-mbstring.git",
-                "reference": "e79d363049d1c2128f133a2667e4f4190904f7f4"
-            },
-            "dist": {
-                "type": "zip",
-                "url": "https://api.github.com/repos/symfony/polyfill-mbstring/zipball/e79d363049d1c2128f133a2667e4f4190904f7f4",
-                "reference": "e79d363049d1c2128f133a2667e4f4190904f7f4",
-                "shasum": ""
-            },
-            "require": {
-                "php": ">=5.3.3"
-            },
-            "suggest": {
-                "ext-mbstring": "For best performance"
-            },
-            "type": "library",
-            "extra": {
-                "branch-alias": {
-                    "dev-master": "1.3-dev"
-                }
-            },
-            "autoload": {
-                "psr-4": {
-                    "Symfony\\Polyfill\\Mbstring\\": ""
-                },
-                "files": [
-                    "bootstrap.php"
-                ]
-            },
-            "notification-url": "https://packagist.org/downloads/",
-            "license": [
-                "MIT"
-            ],
-            "authors": [
-                {
-                    "name": "Nicolas Grekas",
-                    "email": "p@tchwork.com"
-                },
-                {
-                    "name": "Symfony Community",
-                    "homepage": "https://symfony.com/contributors"
-                }
-            ],
-            "description": "Symfony polyfill for the Mbstring extension",
-            "homepage": "https://symfony.com",
-            "keywords": [
-                "compatibility",
-                "mbstring",
-                "polyfill",
-                "portable",
-                "shim"
-            ],
-            "time": "2016-11-14T01:06:16+00:00"
-        },
-        {
-            "name": "symfony/yaml",
-            "version": "v3.2.4",
-            "source": {
-                "type": "git",
-                "url": "https://github.com/symfony/yaml.git",
-                "reference": "9724c684646fcb5387d579b4bfaa63ee0b0c64c8"
-            },
-            "dist": {
-                "type": "zip",
-                "url": "https://api.github.com/repos/symfony/yaml/zipball/9724c684646fcb5387d579b4bfaa63ee0b0c64c8",
-                "reference": "9724c684646fcb5387d579b4bfaa63ee0b0c64c8",
-                "shasum": ""
-            },
-            "require": {
-                "php": ">=5.5.9"
-            },
-            "require-dev": {
-                "symfony/console": "~2.8|~3.0"
-            },
-            "suggest": {
-                "symfony/console": "For validating YAML files using the lint command"
-            },
-            "type": "library",
-            "extra": {
-                "branch-alias": {
-                    "dev-master": "3.2-dev"
-                }
-            },
-            "autoload": {
-                "psr-4": {
-                    "Symfony\\Component\\Yaml\\": ""
-                },
-                "exclude-from-classmap": [
-                    "/Tests/"
-                ]
-            },
-            "notification-url": "https://packagist.org/downloads/",
-            "license": [
-                "MIT"
-            ],
-            "authors": [
-                {
-                    "name": "Fabien Potencier",
-                    "email": "fabien@symfony.com"
-                },
-                {
-                    "name": "Symfony Community",
-                    "homepage": "https://symfony.com/contributors"
-                }
-            ],
-            "description": "Symfony Yaml Component",
-            "homepage": "https://symfony.com",
-            "time": "2017-02-16T22:46:52+00:00"
-        },
-        {
             "name": "webmozart/assert",
             "version": "1.2.0",
             "source": {
