<?php
/**
 * @see       https://github.com/zendframework/zend-expressive-twigrenderer for the canonical source repository
 * @copyright Copyright (c) 2015-2017 Zend Technologies USA Inc. (http://www.zend.com)
 * @license   https://github.com/zendframework/zend-expressive-twigrenderer/blob/master/LICENSE.md New BSD License
 */

namespace ZendTest\Expressive\Twig;

use Interop\Container\ContainerInterface;
use DateTimeZone;
use PHPUnit_Framework_TestCase as TestCase;
use ReflectionProperty;
use Zend\Expressive\Helper\ServerUrlHelper;
use Zend\Expressive\Helper\UrlHelper;
use Zend\Expressive\Template\TemplatePath;
use Zend\Expressive\Twig\TwigEnvironmentFactory;
use Zend\Expressive\Twig\TwigRenderer;
use Zend\Expressive\Twig\TwigRendererFactory;
use Twig_Environment as TwigEnvironment;

class TwigRendererFactoryTest extends TestCase
{
    /**
     * @var ContainerInterface
     */
    private $container;

    public function setUp()
    {
        $this->container = $this->prophesize(ContainerInterface::class);
    }

    public function fetchTwigEnvironment(TwigRenderer $twig)
    {
        $r = new ReflectionProperty($twig, 'template');
        $r->setAccessible(true);

        return $r->getValue($twig);
    }

    public function getConfigurationPaths()
    {
        return [
            'foo' => __DIR__ . '/TestAsset/bar',
            1     => __DIR__ . '/TestAsset/one',
            'bar' => [
                __DIR__ . '/TestAsset/baz',
                __DIR__ . '/TestAsset/bat',
            ],
            0     => [
                __DIR__ . '/TestAsset/two',
                __DIR__ . '/TestAsset/three',
            ],
        ];
    }

    public function assertPathsHasNamespace($namespace, array $paths, $message = null)
    {
        $message = $message ?: sprintf('Paths do not contain namespace %s', $namespace ?: 'null');

        $found = false;
        foreach ($paths as $path) {
            $this->assertInstanceOf(TemplatePath::class, $path, 'Non-TemplatePath found in paths list');
            if ($path->getNamespace() === $namespace) {
                $found = true;
                break;
            }
        }
        $this->assertTrue($found, $message);
    }

    public function assertPathNamespaceCount($expected, $namespace, array $paths, $message = null)
    {
        $message = $message ?: sprintf('Did not find %d paths with namespace %s', $expected, $namespace ?: 'null');

        $count = 0;
        foreach ($paths as $path) {
            $this->assertInstanceOf(TemplatePath::class, $path, 'Non-TemplatePath found in paths list');
            if ($path->getNamespace() === $namespace) {
                $count += 1;
            }
        }
        $this->assertSame($expected, $count, $message);
    }

    public function assertPathNamespaceContains($expected, $namespace, array $paths, $message = null)
    {
        $message = $message ?: sprintf('Did not find path %s in namespace %s', $expected, $namespace ?: null);

        $found = [];
        foreach ($paths as $path) {
            $this->assertInstanceOf(TemplatePath::class, $path, 'Non-TemplatePath found in paths list');
            if ($path->getNamespace() === $namespace) {
                $found[] = $path->getPath();
            }
        }
        $this->assertContains($expected, $found, $message);
    }

    public function testCallingFactoryWithNoConfigReturnsTwigInstance()
    {
        $this->container->has('config')->willReturn(false);
        $this->container->has(ServerUrlHelper::class)->willReturn(false);
        $this->container->has(UrlHelper::class)->willReturn(false);
        $environment = new TwigEnvironmentFactory();
        $this->container->has(TwigEnvironment::class)->willReturn(true);
        $this->container->get(TwigEnvironment::class)->willReturn(
            $environment($this->container->reveal())
        );

        $factory = new TwigRendererFactory();
        $twig    = $factory($this->container->reveal());
        $this->assertInstanceOf(TwigRenderer::class, $twig);

        return $twig;
    }

    /**
     * @depends testCallingFactoryWithNoConfigReturnsTwigInstance
     */
    public function testUnconfiguredTwigInstanceContainsNoPaths(TwigRenderer $twig)
    {
        $paths = $twig->getPaths();
        $this->assertInternalType('array', $paths);
        $this->assertEmpty($paths);
    }

    public function testConfiguresTemplateSuffix()
    {
        $config = [
            'templates' => [
                'extension' => 'tpl',
            ],
        ];
        $this->container->has('config')->willReturn(true);
        $this->container->get('config')->willReturn($config);
        $this->container->has(ServerUrlHelper::class)->willReturn(false);
        $this->container->has(UrlHelper::class)->willReturn(false);
        $environment = new TwigEnvironmentFactory();
        $this->container->has(TwigEnvironment::class)->willReturn(true);
        $this->container->get(TwigEnvironment::class)->willReturn(
            $environment($this->container->reveal())
        );
        $factory = new TwigRendererFactory();
        $twig    = $factory($this->container->reveal());

        $this->assertAttributeSame($config['templates']['extension'], 'suffix', $twig);
    }

    public function testUsesGlobalsConfigurationWhenAddingTwigExtension()
    {
        $config = [
            'templates' => [
                'paths' => $this->getConfigurationPaths(),
            ],
        ];
        $this->container->has('config')->willReturn(true);
        $this->container->get('config')->willReturn($config);
        $this->container->has(ServerUrlHelper::class)->willReturn(false);
        $this->container->has(UrlHelper::class)->willReturn(false);
        $environment = new TwigEnvironmentFactory();
        $this->container->has(TwigEnvironment::class)->willReturn(true);
        $this->container->get(TwigEnvironment::class)->willReturn(
            $environment($this->container->reveal())
        );
        $factory = new TwigRendererFactory();
        $twig    = $factory($this->container->reveal());

        $paths = $twig->getPaths();
        $this->assertPathsHasNamespace('foo', $paths);
        $this->assertPathsHasNamespace('bar', $paths);
        $this->assertPathsHasNamespace(null, $paths);

        $this->assertPathNamespaceCount(1, 'foo', $paths);
        $this->assertPathNamespaceCount(2, 'bar', $paths);
        $this->assertPathNamespaceCount(3, null, $paths);

        $this->assertPathNamespaceContains(__DIR__ . '/TestAsset/bar', 'foo', $paths);
        $this->assertPathNamespaceContains(__DIR__ . '/TestAsset/baz', 'bar', $paths);
        $this->assertPathNamespaceContains(__DIR__ . '/TestAsset/bat', 'bar', $paths);
        $this->assertPathNamespaceContains(__DIR__ . '/TestAsset/one', null, $paths);
        $this->assertPathNamespaceContains(__DIR__ . '/TestAsset/two', null, $paths);
        $this->assertPathNamespaceContains(__DIR__ . '/TestAsset/three', null, $paths);
    }
<<<<<<< HEAD

    public function testInjectsCustomExtensionsIntoTwigEnvironment()
    {
        $config = [
            'templates' => [
            ],
            'twig' => [
                'extensions' => [
                    new FooTwigExtension(),
                    BarTwigExtension::class,
                ],
            ],
        ];
        $this->container->has('config')->willReturn(true);
        $this->container->get('config')->willReturn($config);
        $this->container->has(ServerUrlHelper::class)->willReturn(false);
        $this->container->has(UrlHelper::class)->willReturn(false);
        $this->container->has(BarTwigExtension::class)->willReturn(true);
        $this->container->get(BarTwigExtension::class)->willReturn(new BarTwigExtension());
        $factory = new TwigRendererFactory();
        $view = $factory($this->container->reveal());
        $this->assertInstanceOf(TwigRenderer::class, $view);
        $environment = $this->fetchTwigEnvironment($view);
        $this->assertTrue($environment->hasExtension('foo-twig-extension'));
        $this->assertInstanceOf(FooTwigExtension::class, $environment->getExtension('foo-twig-extension'));
        $this->assertTrue($environment->hasExtension('bar-twig-extension'));
        $this->assertInstanceOf(BarTwigExtension::class, $environment->getExtension('bar-twig-extension'));
    }

    public function testUsesTimezoneConfiguration()
    {
        $tz = \DateTimeZone::listIdentifiers()[0];
        $config = [
            'twig' => [
                'timezone' => $tz
            ]
        ];
        $this->container->has('config')->willReturn(true);
        $this->container->get('config')->willReturn($config);
        $this->container->has(ServerUrlHelper::class)->willReturn(false);
        $this->container->has(UrlHelper::class)->willReturn(false);
        $factory = new TwigRendererFactory();
        $twig = $factory($this->container->reveal());
        $environment = $this->fetchTwigEnvironment($twig);
        $fetchedTz = $environment->getExtension('core')->getTimezone();
        $this->assertEquals(new DateTimeZone($tz), $fetchedTz);
    }

    public function testRaisesExceptionForInvalidTimezone()
    {
        $tz = 'Luna/Copernicus_Crater';
        $config = [
            'twig' => [
                'timezone' => $tz
            ]
        ];
        $this->container->has('config')->willReturn(true);
        $this->container->get('config')->willReturn($config);
        $this->container->has(ServerUrlHelper::class)->willReturn(false);
        $this->container->has(UrlHelper::class)->willReturn(false);
        $factory = new TwigRendererFactory();
        $this->setExpectedException(InvalidConfigException::class);
        $factory($this->container->reveal());
    }

    public function invalidExtensions()
    {
        return [
            'null'                  => [null],
            'true'                  => [true],
            'false'                 => [false],
            'zero'                  => [0],
            'int'                   => [1],
            'zero-float'            => [0.0],
            'float'                 => [1.1],
            'non-service-string'    => ['not-an-extension'],
            'array'                 => [['not-an-extension']],
            'non-extensions-object' => [(object) ['extension' => 'not-an-extension']],
        ];
    }

    /**
     * @dataProvider invalidExtensions
     */
    public function testRaisesExceptionForInvalidExtensions($extension)
    {
        $config = [
            'templates' => [
            ],
            'twig' => [
                'extensions' => [ $extension ],
            ],
        ];
        $this->container->has('config')->willReturn(true);
        $this->container->get('config')->willReturn($config);
        $this->container->has(ServerUrlHelper::class)->willReturn(false);
        $this->container->has(UrlHelper::class)->willReturn(false);

        if (is_string($extension)) {
            $this->container->has($extension)->willReturn(false);
        }

        $factory = new TwigRendererFactory();

        $this->setExpectedException(InvalidExtensionException::class);
        $factory($this->container->reveal());
    }

    public function testConfiguresGlobals()
    {
        $config = [
            'twig' => [
                'globals' => [
                    'ga_tracking' => 'UA-XXXXX-X',
                    'foo' => 'bar',
                ],
            ],
        ];
        $serverUrlHelper = $this->prophesize(ServerUrlHelper::class)->reveal();
        $urlHelper = $this->prophesize(UrlHelper::class)->reveal();
        $this->container->has('config')->willReturn(true);
        $this->container->get('config')->willReturn($config);
        $this->container->has(ServerUrlHelper::class)->willReturn(true);
        $this->container->get(ServerUrlHelper::class)->willReturn($serverUrlHelper);
        $this->container->has(UrlHelper::class)->willReturn(true);
        $this->container->get(UrlHelper::class)->willReturn($urlHelper);
        $factory = new TwigRendererFactory();
        $twig = $factory($this->container->reveal());

        $environment = $this->fetchTwigEnvironment($twig);
        $extension = $environment->getExtension('zend-expressive');
        $this->assertInstanceOf(TwigExtension::class, $extension);
        $this->assertAttributeEquals($config['twig']['globals'], 'globals', $extension);
        $this->assertAttributeSame($serverUrlHelper, 'serverUrlHelper', $extension);
        $this->assertAttributeSame($urlHelper, 'urlHelper', $extension);
    }

    public function invalidConfiguration()
    {
        // @codingStandardsIgnoreStart
        //                        [Config value,                        Type ]
        return [
            'true'             => [true,                                'boolean'],
            'false'            => [false,                               'boolean'],
            'zero'             => [0,                                   'integer'],
            'int'              => [1,                                   'integer'],
            'zero-float'       => [0.0,                                 'double'],
            'float'            => [1.1,                                 'double'],
            'string'           => ['not-configuration',                 'string'],
            'non-array-object' => [(object) ['not' => 'configuration'], 'stdClass'],
        ];
        // @codingStandardsIgnoreEnd
    }

    /**
     * @dataProvider invalidConfiguration
     */
    public function testRaisesExceptionForInvalidConfigService($config, $contains)
    {
        $this->container->has('config')->willReturn(true);
        $this->container->get('config')->willReturn($config);

        $factory = new TwigRendererFactory();
        $this->setExpectedException(InvalidConfigException::class, $contains);
        $factory($this->container->reveal());
    }
=======
>>>>>>> 5bf9d088
}<|MERGE_RESOLUTION|>--- conflicted
+++ resolved
@@ -183,173 +183,4 @@
         $this->assertPathNamespaceContains(__DIR__ . '/TestAsset/two', null, $paths);
         $this->assertPathNamespaceContains(__DIR__ . '/TestAsset/three', null, $paths);
     }
-<<<<<<< HEAD
-
-    public function testInjectsCustomExtensionsIntoTwigEnvironment()
-    {
-        $config = [
-            'templates' => [
-            ],
-            'twig' => [
-                'extensions' => [
-                    new FooTwigExtension(),
-                    BarTwigExtension::class,
-                ],
-            ],
-        ];
-        $this->container->has('config')->willReturn(true);
-        $this->container->get('config')->willReturn($config);
-        $this->container->has(ServerUrlHelper::class)->willReturn(false);
-        $this->container->has(UrlHelper::class)->willReturn(false);
-        $this->container->has(BarTwigExtension::class)->willReturn(true);
-        $this->container->get(BarTwigExtension::class)->willReturn(new BarTwigExtension());
-        $factory = new TwigRendererFactory();
-        $view = $factory($this->container->reveal());
-        $this->assertInstanceOf(TwigRenderer::class, $view);
-        $environment = $this->fetchTwigEnvironment($view);
-        $this->assertTrue($environment->hasExtension('foo-twig-extension'));
-        $this->assertInstanceOf(FooTwigExtension::class, $environment->getExtension('foo-twig-extension'));
-        $this->assertTrue($environment->hasExtension('bar-twig-extension'));
-        $this->assertInstanceOf(BarTwigExtension::class, $environment->getExtension('bar-twig-extension'));
-    }
-
-    public function testUsesTimezoneConfiguration()
-    {
-        $tz = \DateTimeZone::listIdentifiers()[0];
-        $config = [
-            'twig' => [
-                'timezone' => $tz
-            ]
-        ];
-        $this->container->has('config')->willReturn(true);
-        $this->container->get('config')->willReturn($config);
-        $this->container->has(ServerUrlHelper::class)->willReturn(false);
-        $this->container->has(UrlHelper::class)->willReturn(false);
-        $factory = new TwigRendererFactory();
-        $twig = $factory($this->container->reveal());
-        $environment = $this->fetchTwigEnvironment($twig);
-        $fetchedTz = $environment->getExtension('core')->getTimezone();
-        $this->assertEquals(new DateTimeZone($tz), $fetchedTz);
-    }
-
-    public function testRaisesExceptionForInvalidTimezone()
-    {
-        $tz = 'Luna/Copernicus_Crater';
-        $config = [
-            'twig' => [
-                'timezone' => $tz
-            ]
-        ];
-        $this->container->has('config')->willReturn(true);
-        $this->container->get('config')->willReturn($config);
-        $this->container->has(ServerUrlHelper::class)->willReturn(false);
-        $this->container->has(UrlHelper::class)->willReturn(false);
-        $factory = new TwigRendererFactory();
-        $this->setExpectedException(InvalidConfigException::class);
-        $factory($this->container->reveal());
-    }
-
-    public function invalidExtensions()
-    {
-        return [
-            'null'                  => [null],
-            'true'                  => [true],
-            'false'                 => [false],
-            'zero'                  => [0],
-            'int'                   => [1],
-            'zero-float'            => [0.0],
-            'float'                 => [1.1],
-            'non-service-string'    => ['not-an-extension'],
-            'array'                 => [['not-an-extension']],
-            'non-extensions-object' => [(object) ['extension' => 'not-an-extension']],
-        ];
-    }
-
-    /**
-     * @dataProvider invalidExtensions
-     */
-    public function testRaisesExceptionForInvalidExtensions($extension)
-    {
-        $config = [
-            'templates' => [
-            ],
-            'twig' => [
-                'extensions' => [ $extension ],
-            ],
-        ];
-        $this->container->has('config')->willReturn(true);
-        $this->container->get('config')->willReturn($config);
-        $this->container->has(ServerUrlHelper::class)->willReturn(false);
-        $this->container->has(UrlHelper::class)->willReturn(false);
-
-        if (is_string($extension)) {
-            $this->container->has($extension)->willReturn(false);
-        }
-
-        $factory = new TwigRendererFactory();
-
-        $this->setExpectedException(InvalidExtensionException::class);
-        $factory($this->container->reveal());
-    }
-
-    public function testConfiguresGlobals()
-    {
-        $config = [
-            'twig' => [
-                'globals' => [
-                    'ga_tracking' => 'UA-XXXXX-X',
-                    'foo' => 'bar',
-                ],
-            ],
-        ];
-        $serverUrlHelper = $this->prophesize(ServerUrlHelper::class)->reveal();
-        $urlHelper = $this->prophesize(UrlHelper::class)->reveal();
-        $this->container->has('config')->willReturn(true);
-        $this->container->get('config')->willReturn($config);
-        $this->container->has(ServerUrlHelper::class)->willReturn(true);
-        $this->container->get(ServerUrlHelper::class)->willReturn($serverUrlHelper);
-        $this->container->has(UrlHelper::class)->willReturn(true);
-        $this->container->get(UrlHelper::class)->willReturn($urlHelper);
-        $factory = new TwigRendererFactory();
-        $twig = $factory($this->container->reveal());
-
-        $environment = $this->fetchTwigEnvironment($twig);
-        $extension = $environment->getExtension('zend-expressive');
-        $this->assertInstanceOf(TwigExtension::class, $extension);
-        $this->assertAttributeEquals($config['twig']['globals'], 'globals', $extension);
-        $this->assertAttributeSame($serverUrlHelper, 'serverUrlHelper', $extension);
-        $this->assertAttributeSame($urlHelper, 'urlHelper', $extension);
-    }
-
-    public function invalidConfiguration()
-    {
-        // @codingStandardsIgnoreStart
-        //                        [Config value,                        Type ]
-        return [
-            'true'             => [true,                                'boolean'],
-            'false'            => [false,                               'boolean'],
-            'zero'             => [0,                                   'integer'],
-            'int'              => [1,                                   'integer'],
-            'zero-float'       => [0.0,                                 'double'],
-            'float'            => [1.1,                                 'double'],
-            'string'           => ['not-configuration',                 'string'],
-            'non-array-object' => [(object) ['not' => 'configuration'], 'stdClass'],
-        ];
-        // @codingStandardsIgnoreEnd
-    }
-
-    /**
-     * @dataProvider invalidConfiguration
-     */
-    public function testRaisesExceptionForInvalidConfigService($config, $contains)
-    {
-        $this->container->has('config')->willReturn(true);
-        $this->container->get('config')->willReturn($config);
-
-        $factory = new TwigRendererFactory();
-        $this->setExpectedException(InvalidConfigException::class, $contains);
-        $factory($this->container->reveal());
-    }
-=======
->>>>>>> 5bf9d088
 }