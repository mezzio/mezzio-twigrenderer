--- conflicted
+++ resolved
@@ -2,33 +2,7 @@
 
 All notable changes to this project will be documented in this file, in reverse chronological order by release.
 
-<<<<<<< HEAD
-## 1.6.0 - TBD
-
-### Added
-
-- Nothing.
-
-### Changed
-
-- Nothing.
-
-### Deprecated
-
-- Nothing.
-
-### Removed
-
-- Nothing.
-
-### Fixed
-
-- Nothing.
-
-## 1.5.1 - TBD
-=======
 ## 2.0.0 - 2018-03-15
->>>>>>> e796300d
 
 ### Added
 
