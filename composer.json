--- conflicted
+++ resolved
@@ -20,11 +20,7 @@
     "require": {
         "php": "^5.6 || ^7.0",
         "container-interop/container-interop": "^1.2",
-<<<<<<< HEAD
-        "twig/twig": "^1.32",
-=======
         "twig/twig": "^1.32 || ^2.1",
->>>>>>> 93103e01
         "zendframework/zend-expressive-helpers": "^1.4 || ^2.2 || ^3.0.1",
         "zendframework/zend-expressive-router": "^1.3.2 || ^2.1",
         "zendframework/zend-expressive-template": "^1.0.4"
